/** @file

  Provides some data structure definitions used by the SD/MMC host controller driver.

Copyright (c) 2018, NVIDIA CORPORATION. All rights reserved.
Copyright (c) 2015, Intel Corporation. All rights reserved.<BR>
This program and the accompanying materials
are licensed and made available under the terms and conditions of the BSD License
which accompanies this distribution.  The full text of the license may be found at
http://opensource.org/licenses/bsd-license.php

THE PROGRAM IS DISTRIBUTED UNDER THE BSD LICENSE ON AN "AS IS" BASIS,
WITHOUT WARRANTIES OR REPRESENTATIONS OF ANY KIND, EITHER EXPRESS OR IMPLIED.

**/

#ifndef _SD_MMC_PCI_HCI_H_
#define _SD_MMC_PCI_HCI_H_

//
// SD Host Controller SlotInfo Register Offset
//
#define SD_MMC_HC_SLOT_OFFSET         0x40

#define SD_MMC_HC_MAX_SLOT            6

//
// SD Host Controller MMIO Register Offset
//
#define SD_MMC_HC_SDMA_ADDR           0x00
#define SD_MMC_HC_ARG2                0x00
#define SD_MMC_HC_BLK_SIZE            0x04
#define SD_MMC_HC_BLK_COUNT           0x06
#define SD_MMC_HC_ARG1                0x08
#define SD_MMC_HC_TRANS_MOD           0x0C
#define SD_MMC_HC_COMMAND             0x0E
#define SD_MMC_HC_RESPONSE            0x10
#define SD_MMC_HC_BUF_DAT_PORT        0x20
#define SD_MMC_HC_PRESENT_STATE       0x24
#define SD_MMC_HC_HOST_CTRL1          0x28
#define SD_MMC_HC_POWER_CTRL          0x29
#define SD_MMC_HC_BLK_GAP_CTRL        0x2A
#define SD_MMC_HC_WAKEUP_CTRL         0x2B
#define SD_MMC_HC_CLOCK_CTRL          0x2C
#define SD_MMC_HC_TIMEOUT_CTRL        0x2E
#define SD_MMC_HC_SW_RST              0x2F
#define SD_MMC_HC_NOR_INT_STS         0x30
#define SD_MMC_HC_ERR_INT_STS         0x32
#define SD_MMC_HC_NOR_INT_STS_EN      0x34
#define SD_MMC_HC_ERR_INT_STS_EN      0x36
#define SD_MMC_HC_NOR_INT_SIG_EN      0x38
#define SD_MMC_HC_ERR_INT_SIG_EN      0x3A
#define SD_MMC_HC_AUTO_CMD_ERR_STS    0x3C
#define SD_MMC_HC_HOST_CTRL2          0x3E
#define SD_MMC_HC_CAP                 0x40
#define SD_MMC_HC_MAX_CURRENT_CAP     0x48
#define SD_MMC_HC_FORCE_EVT_AUTO_CMD  0x50
#define SD_MMC_HC_FORCE_EVT_ERR_INT   0x52
#define SD_MMC_HC_ADMA_ERR_STS        0x54
#define SD_MMC_HC_ADMA_SYS_ADDR       0x58
#define SD_MMC_HC_PRESET_VAL          0x60
#define SD_MMC_HC_SHARED_BUS_CTRL     0xE0
#define SD_MMC_HC_SLOT_INT_STS        0xFC
#define SD_MMC_HC_CTRL_VER            0xFE

//
// SD Host Controller bits to HOST_CTRL2 register
//
#define SD_MMC_HC_CTRL_UHS_MASK       0x0007
#define SD_MMC_HC_CTRL_UHS_SDR12      0x0000
#define SD_MMC_HC_CTRL_UHS_SDR25      0x0001
#define SD_MMC_HC_CTRL_UHS_SDR50      0x0002
#define SD_MMC_HC_CTRL_UHS_SDR104     0x0003
#define SD_MMC_HC_CTRL_UHS_DDR50      0x0004
#define SD_MMC_HC_CTRL_MMC_LEGACY     0x0000
#define SD_MMC_HC_CTRL_MMC_HS_SDR     0x0001
#define SD_MMC_HC_CTRL_MMC_HS_DDR     0x0004
#define SD_MMC_HC_CTRL_MMC_HS200      0x0003
#define SD_MMC_HC_CTRL_MMC_HS400      0x0005

//
// The transfer modes supported by SD Host Controller
// Simplified Spec 3.0 Table 1-2
//
typedef enum {
  SdMmcNoData,
  SdMmcPioMode,
  SdMmcSdmaMode,
  SdMmcAdmaMode
} SD_MMC_HC_TRANSFER_MODE;

//
// The maximum data length of each descriptor line
//
#define ADMA_MAX_DATA_PER_LINE_16B     SIZE_64KB
#define ADMA_MAX_DATA_PER_LINE_26B     SIZE_64MB

//
// ADMA descriptor for 32b addressing.
//
typedef struct {
  UINT32 Valid:1;
  UINT32 End:1;
  UINT32 Int:1;
  UINT32 Reserved:1;
  UINT32 Act:2;
  UINT32 UpperLength:10;
  UINT32 LowerLength:16;
  UINT32 Address;
} SD_MMC_HC_ADMA_32_DESC_LINE;

//
// ADMA descriptor for 64b addressing.
//
typedef struct {
  UINT32 Valid:1;
  UINT32 End:1;
  UINT32 Int:1;
  UINT32 Reserved:1;
  UINT32 Act:2;
  UINT32 UpperLength:10;
  UINT32 LowerLength:16;
  UINT32 LowerAddress;
  UINT32 UpperAddress;
  UINT32 Reserved1;
} SD_MMC_HC_ADMA_64_DESC_LINE;

#define SD_MMC_SDMA_BOUNDARY          512 * 1024
#define SD_MMC_SDMA_ROUND_UP(x, n)    (((x) + n) & ~(n - 1))

typedef struct {
  UINT8    FirstBar:3;        // bit 0:2
  UINT8    Reserved:1;        // bit 3
  UINT8    SlotNum:3;         // bit 4:6
  UINT8    Reserved1:1;       // bit 7
} SD_MMC_HC_SLOT_INFO;

typedef struct {
  UINT32   TimeoutFreq:6;     // bit 0:5
  UINT32   Reserved:1;        // bit 6
  UINT32   TimeoutUnit:1;     // bit 7
  UINT32   BaseClkFreq:8;     // bit 8:15
  UINT32   MaxBlkLen:2;       // bit 16:17
  UINT32   BusWidth8:1;       // bit 18
  UINT32   Adma2:1;           // bit 19
  UINT32   Reserved2:1;       // bit 20
  UINT32   HighSpeed:1;       // bit 21
  UINT32   Sdma:1;            // bit 22
  UINT32   SuspRes:1;         // bit 23
  UINT32   Voltage33:1;       // bit 24
  UINT32   Voltage30:1;       // bit 25
  UINT32   Voltage18:1;       // bit 26
  UINT32   SysBus64V4:1;      // bit 27
  UINT32   SysBus64V3:1;      // bit 28
  UINT32   AsyncInt:1;        // bit 29
  UINT32   SlotType:2;        // bit 30:31
  UINT32   Sdr50:1;           // bit 32
  UINT32   Sdr104:1;          // bit 33
  UINT32   Ddr50:1;           // bit 34
  UINT32   Reserved3:1;       // bit 35
  UINT32   DriverTypeA:1;     // bit 36
  UINT32   DriverTypeC:1;     // bit 37
  UINT32   DriverTypeD:1;     // bit 38
  UINT32   DriverType4:1;     // bit 39
  UINT32   TimerCount:4;      // bit 40:43
  UINT32   Reserved4:1;       // bit 44
  UINT32   TuningSDR50:1;     // bit 45
  UINT32   RetuningMod:2;     // bit 46:47
  UINT32   ClkMultiplier:8;   // bit 48:55
  UINT32   Reserved5:7;       // bit 56:62
  UINT32   Hs400:1;           // bit 63
} SD_MMC_HC_SLOT_CAP;

//
// SD Host controller version
//
<<<<<<< HEAD
#define SD_MMC_HC_CTRL_VER_100      0x00
#define SD_MMC_HC_CTRL_VER_200      0x01
#define SD_MMC_HC_CTRL_VER_300      0x02
#define SD_MMC_HC_CTRL_VER_400      0x03
#define SD_MMC_HC_CTRL_VER_410      0x04
#define SD_MMC_HC_CTRL_VER_420      0x05
=======
#define SD_MMC_HC_CTRL_VER_100        0x00
#define SD_MMC_HC_CTRL_VER_200        0x01
#define SD_MMC_HC_CTRL_VER_300        0x02
#define SD_MMC_HC_CTRL_VER_400        0x03
#define SD_MMC_HC_CTRL_VER_410        0x04
#define SD_MMC_HC_CTRL_VER_420        0x05

//
// SD Host controller V4 enhancements
//
#define SD_MMC_HC_V4_EN               BIT12
#define SD_MMC_HC_64_ADDR_EN          BIT13
#define SD_MMC_HC_26_DATA_LEN_ADMA_EN BIT10
>>>>>>> ecd3a362

/**
  Dump the content of SD/MMC host controller's Capability Register.

  @param[in]  Slot            The slot number of the SD card to send the command to.
  @param[in]  Capability      The buffer to store the capability data.

**/
VOID
DumpCapabilityReg (
  IN UINT8                Slot,
  IN SD_MMC_HC_SLOT_CAP   *Capability
  );

/**
  Read SlotInfo register from SD/MMC host controller pci config space.

  @param[in]  PciIo        The PCI IO protocol instance.
  @param[out] FirstBar     The buffer to store the first BAR value.
  @param[out] SlotNum      The buffer to store the supported slot number.

  @retval EFI_SUCCESS      The operation succeeds.
  @retval Others           The operation fails.

**/
EFI_STATUS
EFIAPI
SdMmcHcGetSlotInfo (
  IN     EFI_PCI_IO_PROTOCOL   *PciIo,
     OUT UINT8                 *FirstBar,
     OUT UINT8                 *SlotNum
  );

/**
  Read/Write specified SD/MMC host controller mmio register.

  @param[in]      PciIo        The PCI IO protocol instance.
  @param[in]      BarIndex     The BAR index of the standard PCI Configuration
                               header to use as the base address for the memory
                               operation to perform.
  @param[in]      Offset       The offset within the selected BAR to start the
                               memory operation.
  @param[in]      Read         A boolean to indicate it's read or write operation.
  @param[in]      Count        The width of the mmio register in bytes.
                               Must be 1, 2 , 4 or 8 bytes.
  @param[in, out] Data         For read operations, the destination buffer to store
                               the results. For write operations, the source buffer
                               to write data from. The caller is responsible for
                               having ownership of the data buffer and ensuring its
                               size not less than Count bytes.

  @retval EFI_INVALID_PARAMETER The PciIo or Data is NULL or the Count is not valid.
  @retval EFI_SUCCESS           The read/write operation succeeds.
  @retval Others                The read/write operation fails.

**/
EFI_STATUS
EFIAPI
SdMmcHcRwMmio (
  IN     EFI_PCI_IO_PROTOCOL   *PciIo,
  IN     UINT8                 BarIndex,
  IN     UINT32                Offset,
  IN     BOOLEAN               Read,
  IN     UINT8                 Count,
  IN OUT VOID                  *Data
  );

/**
  Do OR operation with the value of the specified SD/MMC host controller mmio register.

  @param[in] PciIo             The PCI IO protocol instance.
  @param[in] BarIndex          The BAR index of the standard PCI Configuration
                               header to use as the base address for the memory
                               operation to perform.
  @param[in] Offset            The offset within the selected BAR to start the
                               memory operation.
  @param[in] Count             The width of the mmio register in bytes.
                               Must be 1, 2 , 4 or 8 bytes.
  @param[in] OrData            The pointer to the data used to do OR operation.
                               The caller is responsible for having ownership of
                               the data buffer and ensuring its size not less than
                               Count bytes.

  @retval EFI_INVALID_PARAMETER The PciIo or OrData is NULL or the Count is not valid.
  @retval EFI_SUCCESS           The OR operation succeeds.
  @retval Others                The OR operation fails.

**/
EFI_STATUS
EFIAPI
SdMmcHcOrMmio (
  IN  EFI_PCI_IO_PROTOCOL      *PciIo,
  IN  UINT8                    BarIndex,
  IN  UINT32                   Offset,
  IN  UINT8                    Count,
  IN  VOID                     *OrData
  );

/**
  Do AND operation with the value of the specified SD/MMC host controller mmio register.

  @param[in] PciIo             The PCI IO protocol instance.
  @param[in] BarIndex          The BAR index of the standard PCI Configuration
                               header to use as the base address for the memory
                               operation to perform.
  @param[in] Offset            The offset within the selected BAR to start the
                               memory operation.
  @param[in] Count             The width of the mmio register in bytes.
                               Must be 1, 2 , 4 or 8 bytes.
  @param[in] AndData           The pointer to the data used to do AND operation.
                               The caller is responsible for having ownership of
                               the data buffer and ensuring its size not less than
                               Count bytes.

  @retval EFI_INVALID_PARAMETER The PciIo or AndData is NULL or the Count is not valid.
  @retval EFI_SUCCESS           The AND operation succeeds.
  @retval Others                The AND operation fails.

**/
EFI_STATUS
EFIAPI
SdMmcHcAndMmio (
  IN  EFI_PCI_IO_PROTOCOL      *PciIo,
  IN  UINT8                    BarIndex,
  IN  UINT32                   Offset,
  IN  UINT8                    Count,
  IN  VOID                     *AndData
  );

/**
  Wait for the value of the specified MMIO register set to the test value.

  @param[in]  PciIo         The PCI IO protocol instance.
  @param[in]  BarIndex      The BAR index of the standard PCI Configuration
                            header to use as the base address for the memory
                            operation to perform.
  @param[in]  Offset        The offset within the selected BAR to start the
                            memory operation.
  @param[in]  Count         The width of the mmio register in bytes.
                            Must be 1, 2, 4 or 8 bytes.
  @param[in]  MaskValue     The mask value of memory.
  @param[in]  TestValue     The test value of memory.
  @param[in]  Timeout       The time out value for wait memory set, uses 1
                            microsecond as a unit.

  @retval EFI_TIMEOUT       The MMIO register hasn't expected value in timeout
                            range.
  @retval EFI_SUCCESS       The MMIO register has expected value.
  @retval Others            The MMIO operation fails.

**/
EFI_STATUS
EFIAPI
SdMmcHcWaitMmioSet (
  IN  EFI_PCI_IO_PROTOCOL       *PciIo,
  IN  UINT8                     BarIndex,
  IN  UINT32                    Offset,
  IN  UINT8                     Count,
  IN  UINT64                    MaskValue,
  IN  UINT64                    TestValue,
  IN  UINT64                    Timeout
  );

/**
  Get the controller version information from the specified slot.

  @param[in]  PciIo           The PCI IO protocol instance.
  @param[in]  Slot            The slot number of the SD card to send the command to.
  @param[out] Version         The buffer to store the version information.

  @retval EFI_SUCCESS         The operation executes successfully.
  @retval Others              The operation fails.

**/
EFI_STATUS
SdMmcHcGetControllerVersion (
  IN  EFI_PCI_IO_PROTOCOL  *PciIo,
  IN  UINT8                Slot,
  OUT UINT16               *Version
  );

/**
  Set all interrupt status bits in Normal and Error Interrupt Status Enable
  register.

  @param[in] PciIo          The PCI IO protocol instance.
  @param[in] Slot           The slot number of the SD card to send the command to.

  @retval EFI_SUCCESS       The operation executes successfully.
  @retval Others            The operation fails.

**/
EFI_STATUS
SdMmcHcEnableInterrupt (
  IN EFI_PCI_IO_PROTOCOL    *PciIo,
  IN UINT8                  Slot
  );

/**
  Get the capability data from the specified slot.

  @param[in]  PciIo           The PCI IO protocol instance.
  @param[in]  Slot            The slot number of the SD card to send the command to.
  @param[out] Capability      The buffer to store the capability data.

  @retval EFI_SUCCESS         The operation executes successfully.
  @retval Others              The operation fails.

**/
EFI_STATUS
SdMmcHcGetCapability (
  IN     EFI_PCI_IO_PROTOCOL  *PciIo,
  IN     UINT8                Slot,
     OUT SD_MMC_HC_SLOT_CAP   *Capability
  );

/**
  Get the maximum current capability data from the specified slot.

  @param[in]  PciIo           The PCI IO protocol instance.
  @param[in]  Slot            The slot number of the SD card to send the command to.
  @param[out] MaxCurrent      The buffer to store the maximum current capability data.

  @retval EFI_SUCCESS         The operation executes successfully.
  @retval Others              The operation fails.

**/
EFI_STATUS
SdMmcHcGetMaxCurrent (
  IN     EFI_PCI_IO_PROTOCOL  *PciIo,
  IN     UINT8                Slot,
     OUT UINT64               *MaxCurrent
  );

/**
  Detect whether there is a SD/MMC card attached at the specified SD/MMC host controller
  slot.

  Refer to SD Host Controller Simplified spec 3.0 Section 3.1 for details.

  @param[in]  PciIo         The PCI IO protocol instance.
  @param[in]  Slot          The slot number of the SD card to send the command to.
  @param[out] MediaPresent  The pointer to the media present boolean value.

  @retval EFI_SUCCESS       There is no media change happened.
  @retval EFI_MEDIA_CHANGED There is media change happened.
  @retval Others            The detection fails.

**/
EFI_STATUS
SdMmcHcCardDetect (
  IN EFI_PCI_IO_PROTOCOL    *PciIo,
  IN UINT8                  Slot,
     OUT BOOLEAN            *MediaPresent
  );

/**
  Stop SD/MMC card clock.

  Refer to SD Host Controller Simplified spec 3.0 Section 3.2.2 for details.

  @param[in] PciIo          The PCI IO protocol instance.
  @param[in] Slot           The slot number of the SD card to send the command to.

  @retval EFI_SUCCESS       Succeed to stop SD/MMC clock.
  @retval Others            Fail to stop SD/MMC clock.

**/
EFI_STATUS
SdMmcHcStopClock (
  IN EFI_PCI_IO_PROTOCOL    *PciIo,
  IN UINT8                  Slot
  );

/**
  SD/MMC card clock supply.

  Refer to SD Host Controller Simplified spec 3.0 Section 3.2.1 for details.

  @param[in] PciIo          The PCI IO protocol instance.
  @param[in] Slot           The slot number of the SD card to send the command to.
  @param[in] ClockFreq      The max clock frequency to be set. The unit is KHz.
  @param[in] BaseClkFreq    The base clock frequency of host controller in MHz.
  @param[in] ControllerVer  The version of host controller.

  @retval EFI_SUCCESS       The clock is supplied successfully.
  @retval Others            The clock isn't supplied successfully.

**/
EFI_STATUS
SdMmcHcClockSupply (
  IN EFI_PCI_IO_PROTOCOL    *PciIo,
  IN UINT8                  Slot,
  IN UINT64                 ClockFreq,
  IN UINT32                 BaseClkFreq,
  IN UINT16                 ControllerVer
  );

/**
  SD/MMC bus power control.

  Refer to SD Host Controller Simplified spec 3.0 Section 3.3 for details.

  @param[in] PciIo          The PCI IO protocol instance.
  @param[in] Slot           The slot number of the SD card to send the command to.
  @param[in] PowerCtrl      The value setting to the power control register.

  @retval TRUE              There is a SD/MMC card attached.
  @retval FALSE             There is no a SD/MMC card attached.

**/
EFI_STATUS
SdMmcHcPowerControl (
  IN EFI_PCI_IO_PROTOCOL    *PciIo,
  IN UINT8                  Slot,
  IN UINT8                  PowerCtrl
  );

/**
  Set the SD/MMC bus width.

  Refer to SD Host Controller Simplified spec 3.0 Section 3.4 for details.

  @param[in] PciIo          The PCI IO protocol instance.
  @param[in] Slot           The slot number of the SD card to send the command to.
  @param[in] BusWidth       The bus width used by the SD/MMC device, it must be 1, 4 or 8.

  @retval EFI_SUCCESS       The bus width is set successfully.
  @retval Others            The bus width isn't set successfully.

**/
EFI_STATUS
SdMmcHcSetBusWidth (
  IN EFI_PCI_IO_PROTOCOL    *PciIo,
  IN UINT8                  Slot,
  IN UINT16                 BusWidth
  );

/**
  Supply SD/MMC card with lowest clock frequency at initialization.

  @param[in] PciIo          The PCI IO protocol instance.
  @param[in] Slot           The slot number of the SD card to send the command to.
  @param[in] BaseClkFreq    The base clock frequency of host controller in MHz.
  @param[in] ControllerVer  The version of host controller.

  @retval EFI_SUCCESS       The clock is supplied successfully.
  @retval Others            The clock isn't supplied successfully.

**/
EFI_STATUS
SdMmcHcInitClockFreq (
  IN EFI_PCI_IO_PROTOCOL    *PciIo,
  IN UINT8                  Slot,
  IN UINT32                 BaseClkFreq,
  IN UINT16                 ControllerVer
  );

/**
  Supply SD/MMC card with maximum voltage at initialization.

  Refer to SD Host Controller Simplified spec 3.0 Section 3.3 for details.

  @param[in] PciIo          The PCI IO protocol instance.
  @param[in] Slot           The slot number of the SD card to send the command to.
  @param[in] Capability     The capability of the slot.

  @retval EFI_SUCCESS       The voltage is supplied successfully.
  @retval Others            The voltage isn't supplied successfully.

**/
EFI_STATUS
SdMmcHcInitPowerVoltage (
  IN EFI_PCI_IO_PROTOCOL    *PciIo,
  IN UINT8                  Slot,
  IN SD_MMC_HC_SLOT_CAP     Capability
  );

/**
  Initialize the Timeout Control register with most conservative value at initialization.

  Refer to SD Host Controller Simplified spec 3.0 Section 2.2.15 for details.

  @param[in] PciIo          The PCI IO protocol instance.
  @param[in] Slot           The slot number of the SD card to send the command to.

  @retval EFI_SUCCESS       The timeout control register is configured successfully.
  @retval Others            The timeout control register isn't configured successfully.

**/
EFI_STATUS
SdMmcHcInitTimeoutCtrl (
  IN EFI_PCI_IO_PROTOCOL    *PciIo,
  IN UINT8                  Slot
  );

/**
  Set SD Host Controller control 2 registry according to selected speed.

  @param[in] ControllerHandle The handle of the controller.
  @param[in] PciIo            The PCI IO protocol instance.
  @param[in] Slot             The slot number of the SD card to send the command to.
  @param[in] Timing           The timing to select.

  @retval EFI_SUCCESS         The timing is set successfully.
  @retval Others              The timing isn't set successfully.
**/
EFI_STATUS
SdMmcHcUhsSignaling (
  IN EFI_HANDLE             ControllerHandle,
  IN EFI_PCI_IO_PROTOCOL    *PciIo,
  IN UINT8                  Slot,
  IN SD_MMC_BUS_MODE        Timing
  );

#endif
<|MERGE_RESOLUTION|>--- conflicted
+++ resolved
@@ -1,614 +1,604 @@
-/** @file
-
-  Provides some data structure definitions used by the SD/MMC host controller driver.
-
-Copyright (c) 2018, NVIDIA CORPORATION. All rights reserved.
-Copyright (c) 2015, Intel Corporation. All rights reserved.<BR>
-This program and the accompanying materials
-are licensed and made available under the terms and conditions of the BSD License
-which accompanies this distribution.  The full text of the license may be found at
-http://opensource.org/licenses/bsd-license.php
-
-THE PROGRAM IS DISTRIBUTED UNDER THE BSD LICENSE ON AN "AS IS" BASIS,
-WITHOUT WARRANTIES OR REPRESENTATIONS OF ANY KIND, EITHER EXPRESS OR IMPLIED.
-
-**/
-
-#ifndef _SD_MMC_PCI_HCI_H_
-#define _SD_MMC_PCI_HCI_H_
-
-//
-// SD Host Controller SlotInfo Register Offset
-//
-#define SD_MMC_HC_SLOT_OFFSET         0x40
-
-#define SD_MMC_HC_MAX_SLOT            6
-
-//
-// SD Host Controller MMIO Register Offset
-//
-#define SD_MMC_HC_SDMA_ADDR           0x00
-#define SD_MMC_HC_ARG2                0x00
-#define SD_MMC_HC_BLK_SIZE            0x04
-#define SD_MMC_HC_BLK_COUNT           0x06
-#define SD_MMC_HC_ARG1                0x08
-#define SD_MMC_HC_TRANS_MOD           0x0C
-#define SD_MMC_HC_COMMAND             0x0E
-#define SD_MMC_HC_RESPONSE            0x10
-#define SD_MMC_HC_BUF_DAT_PORT        0x20
-#define SD_MMC_HC_PRESENT_STATE       0x24
-#define SD_MMC_HC_HOST_CTRL1          0x28
-#define SD_MMC_HC_POWER_CTRL          0x29
-#define SD_MMC_HC_BLK_GAP_CTRL        0x2A
-#define SD_MMC_HC_WAKEUP_CTRL         0x2B
-#define SD_MMC_HC_CLOCK_CTRL          0x2C
-#define SD_MMC_HC_TIMEOUT_CTRL        0x2E
-#define SD_MMC_HC_SW_RST              0x2F
-#define SD_MMC_HC_NOR_INT_STS         0x30
-#define SD_MMC_HC_ERR_INT_STS         0x32
-#define SD_MMC_HC_NOR_INT_STS_EN      0x34
-#define SD_MMC_HC_ERR_INT_STS_EN      0x36
-#define SD_MMC_HC_NOR_INT_SIG_EN      0x38
-#define SD_MMC_HC_ERR_INT_SIG_EN      0x3A
-#define SD_MMC_HC_AUTO_CMD_ERR_STS    0x3C
-#define SD_MMC_HC_HOST_CTRL2          0x3E
-#define SD_MMC_HC_CAP                 0x40
-#define SD_MMC_HC_MAX_CURRENT_CAP     0x48
-#define SD_MMC_HC_FORCE_EVT_AUTO_CMD  0x50
-#define SD_MMC_HC_FORCE_EVT_ERR_INT   0x52
-#define SD_MMC_HC_ADMA_ERR_STS        0x54
-#define SD_MMC_HC_ADMA_SYS_ADDR       0x58
-#define SD_MMC_HC_PRESET_VAL          0x60
-#define SD_MMC_HC_SHARED_BUS_CTRL     0xE0
-#define SD_MMC_HC_SLOT_INT_STS        0xFC
-#define SD_MMC_HC_CTRL_VER            0xFE
-
-//
-// SD Host Controller bits to HOST_CTRL2 register
-//
-#define SD_MMC_HC_CTRL_UHS_MASK       0x0007
-#define SD_MMC_HC_CTRL_UHS_SDR12      0x0000
-#define SD_MMC_HC_CTRL_UHS_SDR25      0x0001
-#define SD_MMC_HC_CTRL_UHS_SDR50      0x0002
-#define SD_MMC_HC_CTRL_UHS_SDR104     0x0003
-#define SD_MMC_HC_CTRL_UHS_DDR50      0x0004
-#define SD_MMC_HC_CTRL_MMC_LEGACY     0x0000
-#define SD_MMC_HC_CTRL_MMC_HS_SDR     0x0001
-#define SD_MMC_HC_CTRL_MMC_HS_DDR     0x0004
-#define SD_MMC_HC_CTRL_MMC_HS200      0x0003
-#define SD_MMC_HC_CTRL_MMC_HS400      0x0005
-
-//
-// The transfer modes supported by SD Host Controller
-// Simplified Spec 3.0 Table 1-2
-//
-typedef enum {
-  SdMmcNoData,
-  SdMmcPioMode,
-  SdMmcSdmaMode,
-  SdMmcAdmaMode
-} SD_MMC_HC_TRANSFER_MODE;
-
-//
-// The maximum data length of each descriptor line
-//
-#define ADMA_MAX_DATA_PER_LINE_16B     SIZE_64KB
-#define ADMA_MAX_DATA_PER_LINE_26B     SIZE_64MB
-
-//
-// ADMA descriptor for 32b addressing.
-//
-typedef struct {
-  UINT32 Valid:1;
-  UINT32 End:1;
-  UINT32 Int:1;
-  UINT32 Reserved:1;
-  UINT32 Act:2;
-  UINT32 UpperLength:10;
-  UINT32 LowerLength:16;
-  UINT32 Address;
-} SD_MMC_HC_ADMA_32_DESC_LINE;
-
-//
-// ADMA descriptor for 64b addressing.
-//
-typedef struct {
-  UINT32 Valid:1;
-  UINT32 End:1;
-  UINT32 Int:1;
-  UINT32 Reserved:1;
-  UINT32 Act:2;
-  UINT32 UpperLength:10;
-  UINT32 LowerLength:16;
-  UINT32 LowerAddress;
-  UINT32 UpperAddress;
-  UINT32 Reserved1;
-} SD_MMC_HC_ADMA_64_DESC_LINE;
-
-#define SD_MMC_SDMA_BOUNDARY          512 * 1024
-#define SD_MMC_SDMA_ROUND_UP(x, n)    (((x) + n) & ~(n - 1))
-
-typedef struct {
-  UINT8    FirstBar:3;        // bit 0:2
-  UINT8    Reserved:1;        // bit 3
-  UINT8    SlotNum:3;         // bit 4:6
-  UINT8    Reserved1:1;       // bit 7
-} SD_MMC_HC_SLOT_INFO;
-
-typedef struct {
-  UINT32   TimeoutFreq:6;     // bit 0:5
-  UINT32   Reserved:1;        // bit 6
-  UINT32   TimeoutUnit:1;     // bit 7
-  UINT32   BaseClkFreq:8;     // bit 8:15
-  UINT32   MaxBlkLen:2;       // bit 16:17
-  UINT32   BusWidth8:1;       // bit 18
-  UINT32   Adma2:1;           // bit 19
-  UINT32   Reserved2:1;       // bit 20
-  UINT32   HighSpeed:1;       // bit 21
-  UINT32   Sdma:1;            // bit 22
-  UINT32   SuspRes:1;         // bit 23
-  UINT32   Voltage33:1;       // bit 24
-  UINT32   Voltage30:1;       // bit 25
-  UINT32   Voltage18:1;       // bit 26
-  UINT32   SysBus64V4:1;      // bit 27
-  UINT32   SysBus64V3:1;      // bit 28
-  UINT32   AsyncInt:1;        // bit 29
-  UINT32   SlotType:2;        // bit 30:31
-  UINT32   Sdr50:1;           // bit 32
-  UINT32   Sdr104:1;          // bit 33
-  UINT32   Ddr50:1;           // bit 34
-  UINT32   Reserved3:1;       // bit 35
-  UINT32   DriverTypeA:1;     // bit 36
-  UINT32   DriverTypeC:1;     // bit 37
-  UINT32   DriverTypeD:1;     // bit 38
-  UINT32   DriverType4:1;     // bit 39
-  UINT32   TimerCount:4;      // bit 40:43
-  UINT32   Reserved4:1;       // bit 44
-  UINT32   TuningSDR50:1;     // bit 45
-  UINT32   RetuningMod:2;     // bit 46:47
-  UINT32   ClkMultiplier:8;   // bit 48:55
-  UINT32   Reserved5:7;       // bit 56:62
-  UINT32   Hs400:1;           // bit 63
-} SD_MMC_HC_SLOT_CAP;
-
-//
-// SD Host controller version
-//
-<<<<<<< HEAD
-#define SD_MMC_HC_CTRL_VER_100      0x00
-#define SD_MMC_HC_CTRL_VER_200      0x01
-#define SD_MMC_HC_CTRL_VER_300      0x02
-#define SD_MMC_HC_CTRL_VER_400      0x03
-#define SD_MMC_HC_CTRL_VER_410      0x04
-#define SD_MMC_HC_CTRL_VER_420      0x05
-=======
-#define SD_MMC_HC_CTRL_VER_100        0x00
-#define SD_MMC_HC_CTRL_VER_200        0x01
-#define SD_MMC_HC_CTRL_VER_300        0x02
-#define SD_MMC_HC_CTRL_VER_400        0x03
-#define SD_MMC_HC_CTRL_VER_410        0x04
-#define SD_MMC_HC_CTRL_VER_420        0x05
-
-//
-// SD Host controller V4 enhancements
-//
-#define SD_MMC_HC_V4_EN               BIT12
-#define SD_MMC_HC_64_ADDR_EN          BIT13
-#define SD_MMC_HC_26_DATA_LEN_ADMA_EN BIT10
->>>>>>> ecd3a362
-
-/**
-  Dump the content of SD/MMC host controller's Capability Register.
-
-  @param[in]  Slot            The slot number of the SD card to send the command to.
-  @param[in]  Capability      The buffer to store the capability data.
-
-**/
-VOID
-DumpCapabilityReg (
-  IN UINT8                Slot,
-  IN SD_MMC_HC_SLOT_CAP   *Capability
-  );
-
-/**
-  Read SlotInfo register from SD/MMC host controller pci config space.
-
-  @param[in]  PciIo        The PCI IO protocol instance.
-  @param[out] FirstBar     The buffer to store the first BAR value.
-  @param[out] SlotNum      The buffer to store the supported slot number.
-
-  @retval EFI_SUCCESS      The operation succeeds.
-  @retval Others           The operation fails.
-
-**/
-EFI_STATUS
-EFIAPI
-SdMmcHcGetSlotInfo (
-  IN     EFI_PCI_IO_PROTOCOL   *PciIo,
-     OUT UINT8                 *FirstBar,
-     OUT UINT8                 *SlotNum
-  );
-
-/**
-  Read/Write specified SD/MMC host controller mmio register.
-
-  @param[in]      PciIo        The PCI IO protocol instance.
-  @param[in]      BarIndex     The BAR index of the standard PCI Configuration
-                               header to use as the base address for the memory
-                               operation to perform.
-  @param[in]      Offset       The offset within the selected BAR to start the
-                               memory operation.
-  @param[in]      Read         A boolean to indicate it's read or write operation.
-  @param[in]      Count        The width of the mmio register in bytes.
-                               Must be 1, 2 , 4 or 8 bytes.
-  @param[in, out] Data         For read operations, the destination buffer to store
-                               the results. For write operations, the source buffer
-                               to write data from. The caller is responsible for
-                               having ownership of the data buffer and ensuring its
-                               size not less than Count bytes.
-
-  @retval EFI_INVALID_PARAMETER The PciIo or Data is NULL or the Count is not valid.
-  @retval EFI_SUCCESS           The read/write operation succeeds.
-  @retval Others                The read/write operation fails.
-
-**/
-EFI_STATUS
-EFIAPI
-SdMmcHcRwMmio (
-  IN     EFI_PCI_IO_PROTOCOL   *PciIo,
-  IN     UINT8                 BarIndex,
-  IN     UINT32                Offset,
-  IN     BOOLEAN               Read,
-  IN     UINT8                 Count,
-  IN OUT VOID                  *Data
-  );
-
-/**
-  Do OR operation with the value of the specified SD/MMC host controller mmio register.
-
-  @param[in] PciIo             The PCI IO protocol instance.
-  @param[in] BarIndex          The BAR index of the standard PCI Configuration
-                               header to use as the base address for the memory
-                               operation to perform.
-  @param[in] Offset            The offset within the selected BAR to start the
-                               memory operation.
-  @param[in] Count             The width of the mmio register in bytes.
-                               Must be 1, 2 , 4 or 8 bytes.
-  @param[in] OrData            The pointer to the data used to do OR operation.
-                               The caller is responsible for having ownership of
-                               the data buffer and ensuring its size not less than
-                               Count bytes.
-
-  @retval EFI_INVALID_PARAMETER The PciIo or OrData is NULL or the Count is not valid.
-  @retval EFI_SUCCESS           The OR operation succeeds.
-  @retval Others                The OR operation fails.
-
-**/
-EFI_STATUS
-EFIAPI
-SdMmcHcOrMmio (
-  IN  EFI_PCI_IO_PROTOCOL      *PciIo,
-  IN  UINT8                    BarIndex,
-  IN  UINT32                   Offset,
-  IN  UINT8                    Count,
-  IN  VOID                     *OrData
-  );
-
-/**
-  Do AND operation with the value of the specified SD/MMC host controller mmio register.
-
-  @param[in] PciIo             The PCI IO protocol instance.
-  @param[in] BarIndex          The BAR index of the standard PCI Configuration
-                               header to use as the base address for the memory
-                               operation to perform.
-  @param[in] Offset            The offset within the selected BAR to start the
-                               memory operation.
-  @param[in] Count             The width of the mmio register in bytes.
-                               Must be 1, 2 , 4 or 8 bytes.
-  @param[in] AndData           The pointer to the data used to do AND operation.
-                               The caller is responsible for having ownership of
-                               the data buffer and ensuring its size not less than
-                               Count bytes.
-
-  @retval EFI_INVALID_PARAMETER The PciIo or AndData is NULL or the Count is not valid.
-  @retval EFI_SUCCESS           The AND operation succeeds.
-  @retval Others                The AND operation fails.
-
-**/
-EFI_STATUS
-EFIAPI
-SdMmcHcAndMmio (
-  IN  EFI_PCI_IO_PROTOCOL      *PciIo,
-  IN  UINT8                    BarIndex,
-  IN  UINT32                   Offset,
-  IN  UINT8                    Count,
-  IN  VOID                     *AndData
-  );
-
-/**
-  Wait for the value of the specified MMIO register set to the test value.
-
-  @param[in]  PciIo         The PCI IO protocol instance.
-  @param[in]  BarIndex      The BAR index of the standard PCI Configuration
-                            header to use as the base address for the memory
-                            operation to perform.
-  @param[in]  Offset        The offset within the selected BAR to start the
-                            memory operation.
-  @param[in]  Count         The width of the mmio register in bytes.
-                            Must be 1, 2, 4 or 8 bytes.
-  @param[in]  MaskValue     The mask value of memory.
-  @param[in]  TestValue     The test value of memory.
-  @param[in]  Timeout       The time out value for wait memory set, uses 1
-                            microsecond as a unit.
-
-  @retval EFI_TIMEOUT       The MMIO register hasn't expected value in timeout
-                            range.
-  @retval EFI_SUCCESS       The MMIO register has expected value.
-  @retval Others            The MMIO operation fails.
-
-**/
-EFI_STATUS
-EFIAPI
-SdMmcHcWaitMmioSet (
-  IN  EFI_PCI_IO_PROTOCOL       *PciIo,
-  IN  UINT8                     BarIndex,
-  IN  UINT32                    Offset,
-  IN  UINT8                     Count,
-  IN  UINT64                    MaskValue,
-  IN  UINT64                    TestValue,
-  IN  UINT64                    Timeout
-  );
-
-/**
-  Get the controller version information from the specified slot.
-
-  @param[in]  PciIo           The PCI IO protocol instance.
-  @param[in]  Slot            The slot number of the SD card to send the command to.
-  @param[out] Version         The buffer to store the version information.
-
-  @retval EFI_SUCCESS         The operation executes successfully.
-  @retval Others              The operation fails.
-
-**/
-EFI_STATUS
-SdMmcHcGetControllerVersion (
-  IN  EFI_PCI_IO_PROTOCOL  *PciIo,
-  IN  UINT8                Slot,
-  OUT UINT16               *Version
-  );
-
-/**
-  Set all interrupt status bits in Normal and Error Interrupt Status Enable
-  register.
-
-  @param[in] PciIo          The PCI IO protocol instance.
-  @param[in] Slot           The slot number of the SD card to send the command to.
-
-  @retval EFI_SUCCESS       The operation executes successfully.
-  @retval Others            The operation fails.
-
-**/
-EFI_STATUS
-SdMmcHcEnableInterrupt (
-  IN EFI_PCI_IO_PROTOCOL    *PciIo,
-  IN UINT8                  Slot
-  );
-
-/**
-  Get the capability data from the specified slot.
-
-  @param[in]  PciIo           The PCI IO protocol instance.
-  @param[in]  Slot            The slot number of the SD card to send the command to.
-  @param[out] Capability      The buffer to store the capability data.
-
-  @retval EFI_SUCCESS         The operation executes successfully.
-  @retval Others              The operation fails.
-
-**/
-EFI_STATUS
-SdMmcHcGetCapability (
-  IN     EFI_PCI_IO_PROTOCOL  *PciIo,
-  IN     UINT8                Slot,
-     OUT SD_MMC_HC_SLOT_CAP   *Capability
-  );
-
-/**
-  Get the maximum current capability data from the specified slot.
-
-  @param[in]  PciIo           The PCI IO protocol instance.
-  @param[in]  Slot            The slot number of the SD card to send the command to.
-  @param[out] MaxCurrent      The buffer to store the maximum current capability data.
-
-  @retval EFI_SUCCESS         The operation executes successfully.
-  @retval Others              The operation fails.
-
-**/
-EFI_STATUS
-SdMmcHcGetMaxCurrent (
-  IN     EFI_PCI_IO_PROTOCOL  *PciIo,
-  IN     UINT8                Slot,
-     OUT UINT64               *MaxCurrent
-  );
-
-/**
-  Detect whether there is a SD/MMC card attached at the specified SD/MMC host controller
-  slot.
-
-  Refer to SD Host Controller Simplified spec 3.0 Section 3.1 for details.
-
-  @param[in]  PciIo         The PCI IO protocol instance.
-  @param[in]  Slot          The slot number of the SD card to send the command to.
-  @param[out] MediaPresent  The pointer to the media present boolean value.
-
-  @retval EFI_SUCCESS       There is no media change happened.
-  @retval EFI_MEDIA_CHANGED There is media change happened.
-  @retval Others            The detection fails.
-
-**/
-EFI_STATUS
-SdMmcHcCardDetect (
-  IN EFI_PCI_IO_PROTOCOL    *PciIo,
-  IN UINT8                  Slot,
-     OUT BOOLEAN            *MediaPresent
-  );
-
-/**
-  Stop SD/MMC card clock.
-
-  Refer to SD Host Controller Simplified spec 3.0 Section 3.2.2 for details.
-
-  @param[in] PciIo          The PCI IO protocol instance.
-  @param[in] Slot           The slot number of the SD card to send the command to.
-
-  @retval EFI_SUCCESS       Succeed to stop SD/MMC clock.
-  @retval Others            Fail to stop SD/MMC clock.
-
-**/
-EFI_STATUS
-SdMmcHcStopClock (
-  IN EFI_PCI_IO_PROTOCOL    *PciIo,
-  IN UINT8                  Slot
-  );
-
-/**
-  SD/MMC card clock supply.
-
-  Refer to SD Host Controller Simplified spec 3.0 Section 3.2.1 for details.
-
-  @param[in] PciIo          The PCI IO protocol instance.
-  @param[in] Slot           The slot number of the SD card to send the command to.
-  @param[in] ClockFreq      The max clock frequency to be set. The unit is KHz.
-  @param[in] BaseClkFreq    The base clock frequency of host controller in MHz.
-  @param[in] ControllerVer  The version of host controller.
-
-  @retval EFI_SUCCESS       The clock is supplied successfully.
-  @retval Others            The clock isn't supplied successfully.
-
-**/
-EFI_STATUS
-SdMmcHcClockSupply (
-  IN EFI_PCI_IO_PROTOCOL    *PciIo,
-  IN UINT8                  Slot,
-  IN UINT64                 ClockFreq,
-  IN UINT32                 BaseClkFreq,
-  IN UINT16                 ControllerVer
-  );
-
-/**
-  SD/MMC bus power control.
-
-  Refer to SD Host Controller Simplified spec 3.0 Section 3.3 for details.
-
-  @param[in] PciIo          The PCI IO protocol instance.
-  @param[in] Slot           The slot number of the SD card to send the command to.
-  @param[in] PowerCtrl      The value setting to the power control register.
-
-  @retval TRUE              There is a SD/MMC card attached.
-  @retval FALSE             There is no a SD/MMC card attached.
-
-**/
-EFI_STATUS
-SdMmcHcPowerControl (
-  IN EFI_PCI_IO_PROTOCOL    *PciIo,
-  IN UINT8                  Slot,
-  IN UINT8                  PowerCtrl
-  );
-
-/**
-  Set the SD/MMC bus width.
-
-  Refer to SD Host Controller Simplified spec 3.0 Section 3.4 for details.
-
-  @param[in] PciIo          The PCI IO protocol instance.
-  @param[in] Slot           The slot number of the SD card to send the command to.
-  @param[in] BusWidth       The bus width used by the SD/MMC device, it must be 1, 4 or 8.
-
-  @retval EFI_SUCCESS       The bus width is set successfully.
-  @retval Others            The bus width isn't set successfully.
-
-**/
-EFI_STATUS
-SdMmcHcSetBusWidth (
-  IN EFI_PCI_IO_PROTOCOL    *PciIo,
-  IN UINT8                  Slot,
-  IN UINT16                 BusWidth
-  );
-
-/**
-  Supply SD/MMC card with lowest clock frequency at initialization.
-
-  @param[in] PciIo          The PCI IO protocol instance.
-  @param[in] Slot           The slot number of the SD card to send the command to.
-  @param[in] BaseClkFreq    The base clock frequency of host controller in MHz.
-  @param[in] ControllerVer  The version of host controller.
-
-  @retval EFI_SUCCESS       The clock is supplied successfully.
-  @retval Others            The clock isn't supplied successfully.
-
-**/
-EFI_STATUS
-SdMmcHcInitClockFreq (
-  IN EFI_PCI_IO_PROTOCOL    *PciIo,
-  IN UINT8                  Slot,
-  IN UINT32                 BaseClkFreq,
-  IN UINT16                 ControllerVer
-  );
-
-/**
-  Supply SD/MMC card with maximum voltage at initialization.
-
-  Refer to SD Host Controller Simplified spec 3.0 Section 3.3 for details.
-
-  @param[in] PciIo          The PCI IO protocol instance.
-  @param[in] Slot           The slot number of the SD card to send the command to.
-  @param[in] Capability     The capability of the slot.
-
-  @retval EFI_SUCCESS       The voltage is supplied successfully.
-  @retval Others            The voltage isn't supplied successfully.
-
-**/
-EFI_STATUS
-SdMmcHcInitPowerVoltage (
-  IN EFI_PCI_IO_PROTOCOL    *PciIo,
-  IN UINT8                  Slot,
-  IN SD_MMC_HC_SLOT_CAP     Capability
-  );
-
-/**
-  Initialize the Timeout Control register with most conservative value at initialization.
-
-  Refer to SD Host Controller Simplified spec 3.0 Section 2.2.15 for details.
-
-  @param[in] PciIo          The PCI IO protocol instance.
-  @param[in] Slot           The slot number of the SD card to send the command to.
-
-  @retval EFI_SUCCESS       The timeout control register is configured successfully.
-  @retval Others            The timeout control register isn't configured successfully.
-
-**/
-EFI_STATUS
-SdMmcHcInitTimeoutCtrl (
-  IN EFI_PCI_IO_PROTOCOL    *PciIo,
-  IN UINT8                  Slot
-  );
-
-/**
-  Set SD Host Controller control 2 registry according to selected speed.
-
-  @param[in] ControllerHandle The handle of the controller.
-  @param[in] PciIo            The PCI IO protocol instance.
-  @param[in] Slot             The slot number of the SD card to send the command to.
-  @param[in] Timing           The timing to select.
-
-  @retval EFI_SUCCESS         The timing is set successfully.
-  @retval Others              The timing isn't set successfully.
-**/
-EFI_STATUS
-SdMmcHcUhsSignaling (
-  IN EFI_HANDLE             ControllerHandle,
-  IN EFI_PCI_IO_PROTOCOL    *PciIo,
-  IN UINT8                  Slot,
-  IN SD_MMC_BUS_MODE        Timing
-  );
-
-#endif
+/** @file
+
+  Provides some data structure definitions used by the SD/MMC host controller driver.
+
+Copyright (c) 2018, NVIDIA CORPORATION. All rights reserved.
+Copyright (c) 2015, Intel Corporation. All rights reserved.<BR>
+This program and the accompanying materials
+are licensed and made available under the terms and conditions of the BSD License
+which accompanies this distribution.  The full text of the license may be found at
+http://opensource.org/licenses/bsd-license.php
+
+THE PROGRAM IS DISTRIBUTED UNDER THE BSD LICENSE ON AN "AS IS" BASIS,
+WITHOUT WARRANTIES OR REPRESENTATIONS OF ANY KIND, EITHER EXPRESS OR IMPLIED.
+
+**/
+
+#ifndef _SD_MMC_PCI_HCI_H_
+#define _SD_MMC_PCI_HCI_H_
+
+//
+// SD Host Controller SlotInfo Register Offset
+//
+#define SD_MMC_HC_SLOT_OFFSET         0x40
+
+#define SD_MMC_HC_MAX_SLOT            6
+
+//
+// SD Host Controller MMIO Register Offset
+//
+#define SD_MMC_HC_SDMA_ADDR           0x00
+#define SD_MMC_HC_ARG2                0x00
+#define SD_MMC_HC_BLK_SIZE            0x04
+#define SD_MMC_HC_BLK_COUNT           0x06
+#define SD_MMC_HC_ARG1                0x08
+#define SD_MMC_HC_TRANS_MOD           0x0C
+#define SD_MMC_HC_COMMAND             0x0E
+#define SD_MMC_HC_RESPONSE            0x10
+#define SD_MMC_HC_BUF_DAT_PORT        0x20
+#define SD_MMC_HC_PRESENT_STATE       0x24
+#define SD_MMC_HC_HOST_CTRL1          0x28
+#define SD_MMC_HC_POWER_CTRL          0x29
+#define SD_MMC_HC_BLK_GAP_CTRL        0x2A
+#define SD_MMC_HC_WAKEUP_CTRL         0x2B
+#define SD_MMC_HC_CLOCK_CTRL          0x2C
+#define SD_MMC_HC_TIMEOUT_CTRL        0x2E
+#define SD_MMC_HC_SW_RST              0x2F
+#define SD_MMC_HC_NOR_INT_STS         0x30
+#define SD_MMC_HC_ERR_INT_STS         0x32
+#define SD_MMC_HC_NOR_INT_STS_EN      0x34
+#define SD_MMC_HC_ERR_INT_STS_EN      0x36
+#define SD_MMC_HC_NOR_INT_SIG_EN      0x38
+#define SD_MMC_HC_ERR_INT_SIG_EN      0x3A
+#define SD_MMC_HC_AUTO_CMD_ERR_STS    0x3C
+#define SD_MMC_HC_HOST_CTRL2          0x3E
+#define SD_MMC_HC_CAP                 0x40
+#define SD_MMC_HC_MAX_CURRENT_CAP     0x48
+#define SD_MMC_HC_FORCE_EVT_AUTO_CMD  0x50
+#define SD_MMC_HC_FORCE_EVT_ERR_INT   0x52
+#define SD_MMC_HC_ADMA_ERR_STS        0x54
+#define SD_MMC_HC_ADMA_SYS_ADDR       0x58
+#define SD_MMC_HC_PRESET_VAL          0x60
+#define SD_MMC_HC_SHARED_BUS_CTRL     0xE0
+#define SD_MMC_HC_SLOT_INT_STS        0xFC
+#define SD_MMC_HC_CTRL_VER            0xFE
+
+//
+// SD Host Controller bits to HOST_CTRL2 register
+//
+#define SD_MMC_HC_CTRL_UHS_MASK       0x0007
+#define SD_MMC_HC_CTRL_UHS_SDR12      0x0000
+#define SD_MMC_HC_CTRL_UHS_SDR25      0x0001
+#define SD_MMC_HC_CTRL_UHS_SDR50      0x0002
+#define SD_MMC_HC_CTRL_UHS_SDR104     0x0003
+#define SD_MMC_HC_CTRL_UHS_DDR50      0x0004
+#define SD_MMC_HC_CTRL_MMC_LEGACY     0x0000
+#define SD_MMC_HC_CTRL_MMC_HS_SDR     0x0001
+#define SD_MMC_HC_CTRL_MMC_HS_DDR     0x0004
+#define SD_MMC_HC_CTRL_MMC_HS200      0x0003
+#define SD_MMC_HC_CTRL_MMC_HS400      0x0005
+
+//
+// The transfer modes supported by SD Host Controller
+// Simplified Spec 3.0 Table 1-2
+//
+typedef enum {
+  SdMmcNoData,
+  SdMmcPioMode,
+  SdMmcSdmaMode,
+  SdMmcAdmaMode
+} SD_MMC_HC_TRANSFER_MODE;
+
+//
+// The maximum data length of each descriptor line
+//
+#define ADMA_MAX_DATA_PER_LINE_16B     SIZE_64KB
+#define ADMA_MAX_DATA_PER_LINE_26B     SIZE_64MB
+
+//
+// ADMA descriptor for 32b addressing.
+//
+typedef struct {
+  UINT32 Valid:1;
+  UINT32 End:1;
+  UINT32 Int:1;
+  UINT32 Reserved:1;
+  UINT32 Act:2;
+  UINT32 UpperLength:10;
+  UINT32 LowerLength:16;
+  UINT32 Address;
+} SD_MMC_HC_ADMA_32_DESC_LINE;
+
+//
+// ADMA descriptor for 64b addressing.
+//
+typedef struct {
+  UINT32 Valid:1;
+  UINT32 End:1;
+  UINT32 Int:1;
+  UINT32 Reserved:1;
+  UINT32 Act:2;
+  UINT32 UpperLength:10;
+  UINT32 LowerLength:16;
+  UINT32 LowerAddress;
+  UINT32 UpperAddress;
+  UINT32 Reserved1;
+} SD_MMC_HC_ADMA_64_DESC_LINE;
+
+#define SD_MMC_SDMA_BOUNDARY          512 * 1024
+#define SD_MMC_SDMA_ROUND_UP(x, n)    (((x) + n) & ~(n - 1))
+
+typedef struct {
+  UINT8    FirstBar:3;        // bit 0:2
+  UINT8    Reserved:1;        // bit 3
+  UINT8    SlotNum:3;         // bit 4:6
+  UINT8    Reserved1:1;       // bit 7
+} SD_MMC_HC_SLOT_INFO;
+
+typedef struct {
+  UINT32   TimeoutFreq:6;     // bit 0:5
+  UINT32   Reserved:1;        // bit 6
+  UINT32   TimeoutUnit:1;     // bit 7
+  UINT32   BaseClkFreq:8;     // bit 8:15
+  UINT32   MaxBlkLen:2;       // bit 16:17
+  UINT32   BusWidth8:1;       // bit 18
+  UINT32   Adma2:1;           // bit 19
+  UINT32   Reserved2:1;       // bit 20
+  UINT32   HighSpeed:1;       // bit 21
+  UINT32   Sdma:1;            // bit 22
+  UINT32   SuspRes:1;         // bit 23
+  UINT32   Voltage33:1;       // bit 24
+  UINT32   Voltage30:1;       // bit 25
+  UINT32   Voltage18:1;       // bit 26
+  UINT32   SysBus64V4:1;      // bit 27
+  UINT32   SysBus64V3:1;      // bit 28
+  UINT32   AsyncInt:1;        // bit 29
+  UINT32   SlotType:2;        // bit 30:31
+  UINT32   Sdr50:1;           // bit 32
+  UINT32   Sdr104:1;          // bit 33
+  UINT32   Ddr50:1;           // bit 34
+  UINT32   Reserved3:1;       // bit 35
+  UINT32   DriverTypeA:1;     // bit 36
+  UINT32   DriverTypeC:1;     // bit 37
+  UINT32   DriverTypeD:1;     // bit 38
+  UINT32   DriverType4:1;     // bit 39
+  UINT32   TimerCount:4;      // bit 40:43
+  UINT32   Reserved4:1;       // bit 44
+  UINT32   TuningSDR50:1;     // bit 45
+  UINT32   RetuningMod:2;     // bit 46:47
+  UINT32   ClkMultiplier:8;   // bit 48:55
+  UINT32   Reserved5:7;       // bit 56:62
+  UINT32   Hs400:1;           // bit 63
+} SD_MMC_HC_SLOT_CAP;
+
+//
+// SD Host controller version
+//
+#define SD_MMC_HC_CTRL_VER_100        0x00
+#define SD_MMC_HC_CTRL_VER_200        0x01
+#define SD_MMC_HC_CTRL_VER_300        0x02
+#define SD_MMC_HC_CTRL_VER_400        0x03
+#define SD_MMC_HC_CTRL_VER_410        0x04
+#define SD_MMC_HC_CTRL_VER_420        0x05
+
+//
+// SD Host controller V4 enhancements
+//
+#define SD_MMC_HC_V4_EN               BIT12
+#define SD_MMC_HC_64_ADDR_EN          BIT13
+#define SD_MMC_HC_26_DATA_LEN_ADMA_EN BIT10
+/**
+  Dump the content of SD/MMC host controller's Capability Register.
+
+  @param[in]  Slot            The slot number of the SD card to send the command to.
+  @param[in]  Capability      The buffer to store the capability data.
+
+**/
+VOID
+DumpCapabilityReg (
+  IN UINT8                Slot,
+  IN SD_MMC_HC_SLOT_CAP   *Capability
+  );
+
+/**
+  Read SlotInfo register from SD/MMC host controller pci config space.
+
+  @param[in]  PciIo        The PCI IO protocol instance.
+  @param[out] FirstBar     The buffer to store the first BAR value.
+  @param[out] SlotNum      The buffer to store the supported slot number.
+
+  @retval EFI_SUCCESS      The operation succeeds.
+  @retval Others           The operation fails.
+
+**/
+EFI_STATUS
+EFIAPI
+SdMmcHcGetSlotInfo (
+  IN     EFI_PCI_IO_PROTOCOL   *PciIo,
+     OUT UINT8                 *FirstBar,
+     OUT UINT8                 *SlotNum
+  );
+
+/**
+  Read/Write specified SD/MMC host controller mmio register.
+
+  @param[in]      PciIo        The PCI IO protocol instance.
+  @param[in]      BarIndex     The BAR index of the standard PCI Configuration
+                               header to use as the base address for the memory
+                               operation to perform.
+  @param[in]      Offset       The offset within the selected BAR to start the
+                               memory operation.
+  @param[in]      Read         A boolean to indicate it's read or write operation.
+  @param[in]      Count        The width of the mmio register in bytes.
+                               Must be 1, 2 , 4 or 8 bytes.
+  @param[in, out] Data         For read operations, the destination buffer to store
+                               the results. For write operations, the source buffer
+                               to write data from. The caller is responsible for
+                               having ownership of the data buffer and ensuring its
+                               size not less than Count bytes.
+
+  @retval EFI_INVALID_PARAMETER The PciIo or Data is NULL or the Count is not valid.
+  @retval EFI_SUCCESS           The read/write operation succeeds.
+  @retval Others                The read/write operation fails.
+
+**/
+EFI_STATUS
+EFIAPI
+SdMmcHcRwMmio (
+  IN     EFI_PCI_IO_PROTOCOL   *PciIo,
+  IN     UINT8                 BarIndex,
+  IN     UINT32                Offset,
+  IN     BOOLEAN               Read,
+  IN     UINT8                 Count,
+  IN OUT VOID                  *Data
+  );
+
+/**
+  Do OR operation with the value of the specified SD/MMC host controller mmio register.
+
+  @param[in] PciIo             The PCI IO protocol instance.
+  @param[in] BarIndex          The BAR index of the standard PCI Configuration
+                               header to use as the base address for the memory
+                               operation to perform.
+  @param[in] Offset            The offset within the selected BAR to start the
+                               memory operation.
+  @param[in] Count             The width of the mmio register in bytes.
+                               Must be 1, 2 , 4 or 8 bytes.
+  @param[in] OrData            The pointer to the data used to do OR operation.
+                               The caller is responsible for having ownership of
+                               the data buffer and ensuring its size not less than
+                               Count bytes.
+
+  @retval EFI_INVALID_PARAMETER The PciIo or OrData is NULL or the Count is not valid.
+  @retval EFI_SUCCESS           The OR operation succeeds.
+  @retval Others                The OR operation fails.
+
+**/
+EFI_STATUS
+EFIAPI
+SdMmcHcOrMmio (
+  IN  EFI_PCI_IO_PROTOCOL      *PciIo,
+  IN  UINT8                    BarIndex,
+  IN  UINT32                   Offset,
+  IN  UINT8                    Count,
+  IN  VOID                     *OrData
+  );
+
+/**
+  Do AND operation with the value of the specified SD/MMC host controller mmio register.
+
+  @param[in] PciIo             The PCI IO protocol instance.
+  @param[in] BarIndex          The BAR index of the standard PCI Configuration
+                               header to use as the base address for the memory
+                               operation to perform.
+  @param[in] Offset            The offset within the selected BAR to start the
+                               memory operation.
+  @param[in] Count             The width of the mmio register in bytes.
+                               Must be 1, 2 , 4 or 8 bytes.
+  @param[in] AndData           The pointer to the data used to do AND operation.
+                               The caller is responsible for having ownership of
+                               the data buffer and ensuring its size not less than
+                               Count bytes.
+
+  @retval EFI_INVALID_PARAMETER The PciIo or AndData is NULL or the Count is not valid.
+  @retval EFI_SUCCESS           The AND operation succeeds.
+  @retval Others                The AND operation fails.
+
+**/
+EFI_STATUS
+EFIAPI
+SdMmcHcAndMmio (
+  IN  EFI_PCI_IO_PROTOCOL      *PciIo,
+  IN  UINT8                    BarIndex,
+  IN  UINT32                   Offset,
+  IN  UINT8                    Count,
+  IN  VOID                     *AndData
+  );
+
+/**
+  Wait for the value of the specified MMIO register set to the test value.
+
+  @param[in]  PciIo         The PCI IO protocol instance.
+  @param[in]  BarIndex      The BAR index of the standard PCI Configuration
+                            header to use as the base address for the memory
+                            operation to perform.
+  @param[in]  Offset        The offset within the selected BAR to start the
+                            memory operation.
+  @param[in]  Count         The width of the mmio register in bytes.
+                            Must be 1, 2, 4 or 8 bytes.
+  @param[in]  MaskValue     The mask value of memory.
+  @param[in]  TestValue     The test value of memory.
+  @param[in]  Timeout       The time out value for wait memory set, uses 1
+                            microsecond as a unit.
+
+  @retval EFI_TIMEOUT       The MMIO register hasn't expected value in timeout
+                            range.
+  @retval EFI_SUCCESS       The MMIO register has expected value.
+  @retval Others            The MMIO operation fails.
+
+**/
+EFI_STATUS
+EFIAPI
+SdMmcHcWaitMmioSet (
+  IN  EFI_PCI_IO_PROTOCOL       *PciIo,
+  IN  UINT8                     BarIndex,
+  IN  UINT32                    Offset,
+  IN  UINT8                     Count,
+  IN  UINT64                    MaskValue,
+  IN  UINT64                    TestValue,
+  IN  UINT64                    Timeout
+  );
+
+/**
+  Get the controller version information from the specified slot.
+
+  @param[in]  PciIo           The PCI IO protocol instance.
+  @param[in]  Slot            The slot number of the SD card to send the command to.
+  @param[out] Version         The buffer to store the version information.
+
+  @retval EFI_SUCCESS         The operation executes successfully.
+  @retval Others              The operation fails.
+
+**/
+EFI_STATUS
+SdMmcHcGetControllerVersion (
+  IN  EFI_PCI_IO_PROTOCOL  *PciIo,
+  IN  UINT8                Slot,
+  OUT UINT16               *Version
+  );
+
+/**
+  Set all interrupt status bits in Normal and Error Interrupt Status Enable
+  register.
+
+  @param[in] PciIo          The PCI IO protocol instance.
+  @param[in] Slot           The slot number of the SD card to send the command to.
+
+  @retval EFI_SUCCESS       The operation executes successfully.
+  @retval Others            The operation fails.
+
+**/
+EFI_STATUS
+SdMmcHcEnableInterrupt (
+  IN EFI_PCI_IO_PROTOCOL    *PciIo,
+  IN UINT8                  Slot
+  );
+
+/**
+  Get the capability data from the specified slot.
+
+  @param[in]  PciIo           The PCI IO protocol instance.
+  @param[in]  Slot            The slot number of the SD card to send the command to.
+  @param[out] Capability      The buffer to store the capability data.
+
+  @retval EFI_SUCCESS         The operation executes successfully.
+  @retval Others              The operation fails.
+
+**/
+EFI_STATUS
+SdMmcHcGetCapability (
+  IN     EFI_PCI_IO_PROTOCOL  *PciIo,
+  IN     UINT8                Slot,
+     OUT SD_MMC_HC_SLOT_CAP   *Capability
+  );
+
+/**
+  Get the maximum current capability data from the specified slot.
+
+  @param[in]  PciIo           The PCI IO protocol instance.
+  @param[in]  Slot            The slot number of the SD card to send the command to.
+  @param[out] MaxCurrent      The buffer to store the maximum current capability data.
+
+  @retval EFI_SUCCESS         The operation executes successfully.
+  @retval Others              The operation fails.
+
+**/
+EFI_STATUS
+SdMmcHcGetMaxCurrent (
+  IN     EFI_PCI_IO_PROTOCOL  *PciIo,
+  IN     UINT8                Slot,
+     OUT UINT64               *MaxCurrent
+  );
+
+/**
+  Detect whether there is a SD/MMC card attached at the specified SD/MMC host controller
+  slot.
+
+  Refer to SD Host Controller Simplified spec 3.0 Section 3.1 for details.
+
+  @param[in]  PciIo         The PCI IO protocol instance.
+  @param[in]  Slot          The slot number of the SD card to send the command to.
+  @param[out] MediaPresent  The pointer to the media present boolean value.
+
+  @retval EFI_SUCCESS       There is no media change happened.
+  @retval EFI_MEDIA_CHANGED There is media change happened.
+  @retval Others            The detection fails.
+
+**/
+EFI_STATUS
+SdMmcHcCardDetect (
+  IN EFI_PCI_IO_PROTOCOL    *PciIo,
+  IN UINT8                  Slot,
+     OUT BOOLEAN            *MediaPresent
+  );
+
+/**
+  Stop SD/MMC card clock.
+
+  Refer to SD Host Controller Simplified spec 3.0 Section 3.2.2 for details.
+
+  @param[in] PciIo          The PCI IO protocol instance.
+  @param[in] Slot           The slot number of the SD card to send the command to.
+
+  @retval EFI_SUCCESS       Succeed to stop SD/MMC clock.
+  @retval Others            Fail to stop SD/MMC clock.
+
+**/
+EFI_STATUS
+SdMmcHcStopClock (
+  IN EFI_PCI_IO_PROTOCOL    *PciIo,
+  IN UINT8                  Slot
+  );
+
+/**
+  SD/MMC card clock supply.
+
+  Refer to SD Host Controller Simplified spec 3.0 Section 3.2.1 for details.
+
+  @param[in] PciIo          The PCI IO protocol instance.
+  @param[in] Slot           The slot number of the SD card to send the command to.
+  @param[in] ClockFreq      The max clock frequency to be set. The unit is KHz.
+  @param[in] BaseClkFreq    The base clock frequency of host controller in MHz.
+  @param[in] ControllerVer  The version of host controller.
+
+  @retval EFI_SUCCESS       The clock is supplied successfully.
+  @retval Others            The clock isn't supplied successfully.
+
+**/
+EFI_STATUS
+SdMmcHcClockSupply (
+  IN EFI_PCI_IO_PROTOCOL    *PciIo,
+  IN UINT8                  Slot,
+  IN UINT64                 ClockFreq,
+  IN UINT32                 BaseClkFreq,
+  IN UINT16                 ControllerVer
+  );
+
+/**
+  SD/MMC bus power control.
+
+  Refer to SD Host Controller Simplified spec 3.0 Section 3.3 for details.
+
+  @param[in] PciIo          The PCI IO protocol instance.
+  @param[in] Slot           The slot number of the SD card to send the command to.
+  @param[in] PowerCtrl      The value setting to the power control register.
+
+  @retval TRUE              There is a SD/MMC card attached.
+  @retval FALSE             There is no a SD/MMC card attached.
+
+**/
+EFI_STATUS
+SdMmcHcPowerControl (
+  IN EFI_PCI_IO_PROTOCOL    *PciIo,
+  IN UINT8                  Slot,
+  IN UINT8                  PowerCtrl
+  );
+
+/**
+  Set the SD/MMC bus width.
+
+  Refer to SD Host Controller Simplified spec 3.0 Section 3.4 for details.
+
+  @param[in] PciIo          The PCI IO protocol instance.
+  @param[in] Slot           The slot number of the SD card to send the command to.
+  @param[in] BusWidth       The bus width used by the SD/MMC device, it must be 1, 4 or 8.
+
+  @retval EFI_SUCCESS       The bus width is set successfully.
+  @retval Others            The bus width isn't set successfully.
+
+**/
+EFI_STATUS
+SdMmcHcSetBusWidth (
+  IN EFI_PCI_IO_PROTOCOL    *PciIo,
+  IN UINT8                  Slot,
+  IN UINT16                 BusWidth
+  );
+
+/**
+  Supply SD/MMC card with lowest clock frequency at initialization.
+
+  @param[in] PciIo          The PCI IO protocol instance.
+  @param[in] Slot           The slot number of the SD card to send the command to.
+  @param[in] BaseClkFreq    The base clock frequency of host controller in MHz.
+  @param[in] ControllerVer  The version of host controller.
+
+  @retval EFI_SUCCESS       The clock is supplied successfully.
+  @retval Others            The clock isn't supplied successfully.
+
+**/
+EFI_STATUS
+SdMmcHcInitClockFreq (
+  IN EFI_PCI_IO_PROTOCOL    *PciIo,
+  IN UINT8                  Slot,
+  IN UINT32                 BaseClkFreq,
+  IN UINT16                 ControllerVer
+  );
+
+/**
+  Supply SD/MMC card with maximum voltage at initialization.
+
+  Refer to SD Host Controller Simplified spec 3.0 Section 3.3 for details.
+
+  @param[in] PciIo          The PCI IO protocol instance.
+  @param[in] Slot           The slot number of the SD card to send the command to.
+  @param[in] Capability     The capability of the slot.
+
+  @retval EFI_SUCCESS       The voltage is supplied successfully.
+  @retval Others            The voltage isn't supplied successfully.
+
+**/
+EFI_STATUS
+SdMmcHcInitPowerVoltage (
+  IN EFI_PCI_IO_PROTOCOL    *PciIo,
+  IN UINT8                  Slot,
+  IN SD_MMC_HC_SLOT_CAP     Capability
+  );
+
+/**
+  Initialize the Timeout Control register with most conservative value at initialization.
+
+  Refer to SD Host Controller Simplified spec 3.0 Section 2.2.15 for details.
+
+  @param[in] PciIo          The PCI IO protocol instance.
+  @param[in] Slot           The slot number of the SD card to send the command to.
+
+  @retval EFI_SUCCESS       The timeout control register is configured successfully.
+  @retval Others            The timeout control register isn't configured successfully.
+
+**/
+EFI_STATUS
+SdMmcHcInitTimeoutCtrl (
+  IN EFI_PCI_IO_PROTOCOL    *PciIo,
+  IN UINT8                  Slot
+  );
+
+/**
+  Set SD Host Controller control 2 registry according to selected speed.
+
+  @param[in] ControllerHandle The handle of the controller.
+  @param[in] PciIo            The PCI IO protocol instance.
+  @param[in] Slot             The slot number of the SD card to send the command to.
+  @param[in] Timing           The timing to select.
+
+  @retval EFI_SUCCESS         The timing is set successfully.
+  @retval Others              The timing isn't set successfully.
+**/
+EFI_STATUS
+SdMmcHcUhsSignaling (
+  IN EFI_HANDLE             ControllerHandle,
+  IN EFI_PCI_IO_PROTOCOL    *PciIo,
+  IN UINT8                  Slot,
+  IN SD_MMC_BUS_MODE        Timing
+  );
+
+#endif