--- conflicted
+++ resolved
@@ -1,1115 +1,1111 @@
-/** @file
-  This file provides some helper functions which are specific for SD card device.
-
-  Copyright (c) 2018, NVIDIA CORPORATION. All rights reserved.
-  Copyright (c) 2015 - 2016, Intel Corporation. All rights reserved.<BR>
-  This program and the accompanying materials
-  are licensed and made available under the terms and conditions of the BSD License
-  which accompanies this distribution.  The full text of the license may be found at
-  http://opensource.org/licenses/bsd-license.php
-
-  THE PROGRAM IS DISTRIBUTED UNDER THE BSD LICENSE ON AN "AS IS" BASIS,
-  WITHOUT WARRANTIES OR REPRESENTATIONS OF ANY KIND, EITHER EXPRESS OR IMPLIED.
-
-**/
-
-#include "SdMmcPciHcDxe.h"
-
-/**
-  Send command GO_IDLE_STATE to the device to make it go to Idle State.
-
-  Refer to SD Physical Layer Simplified Spec 4.1 Section 4.7 for details.
-
-  @param[in] PassThru       A pointer to the EFI_SD_MMC_PASS_THRU_PROTOCOL instance.
-  @param[in] Slot           The slot number of the SD card to send the command to.
-
-  @retval EFI_SUCCESS       The SD device is reset correctly.
-  @retval Others            The device reset fails.
-
-**/
-EFI_STATUS
-SdCardReset (
-  IN EFI_SD_MMC_PASS_THRU_PROTOCOL      *PassThru,
-  IN UINT8                              Slot
-  )
-{
-  EFI_SD_MMC_COMMAND_BLOCK              SdMmcCmdBlk;
-  EFI_SD_MMC_STATUS_BLOCK               SdMmcStatusBlk;
-  EFI_SD_MMC_PASS_THRU_COMMAND_PACKET   Packet;
-  EFI_STATUS                            Status;
-
-  ZeroMem (&SdMmcCmdBlk, sizeof (SdMmcCmdBlk));
-  ZeroMem (&SdMmcStatusBlk, sizeof (SdMmcStatusBlk));
-  ZeroMem (&Packet, sizeof (Packet));
-
-  Packet.SdMmcCmdBlk    = &SdMmcCmdBlk;
-  Packet.SdMmcStatusBlk = &SdMmcStatusBlk;
-  Packet.Timeout        = SD_MMC_HC_GENERIC_TIMEOUT;
-
-  SdMmcCmdBlk.CommandIndex = SD_GO_IDLE_STATE;
-  SdMmcCmdBlk.CommandType  = SdMmcCommandTypeBc;
-
-  Status = SdMmcPassThruPassThru (PassThru, Slot, &Packet, NULL);
-
-  return Status;
-}
-
-/**
-  Send command SEND_IF_COND to the device to inquiry the SD Memory Card interface
-  condition.
-
-  Refer to SD Physical Layer Simplified Spec 4.1 Section 4.7 for details.
-
-  @param[in] PassThru       A pointer to the EFI_SD_MMC_PASS_THRU_PROTOCOL instance.
-  @param[in] Slot           The slot number of the SD card to send the command to.
-  @param[in] SupplyVoltage  The supplied voltage by the host.
-  @param[in] CheckPattern   The check pattern to be sent to the device.
-
-  @retval EFI_SUCCESS       The operation is done correctly.
-  @retval Others            The operation fails.
-
-**/
-EFI_STATUS
-SdCardVoltageCheck (
-  IN EFI_SD_MMC_PASS_THRU_PROTOCOL      *PassThru,
-  IN UINT8                              Slot,
-  IN UINT8                              SupplyVoltage,
-  IN UINT8                              CheckPattern
-  )
-{
-  EFI_SD_MMC_COMMAND_BLOCK              SdMmcCmdBlk;
-  EFI_SD_MMC_STATUS_BLOCK               SdMmcStatusBlk;
-  EFI_SD_MMC_PASS_THRU_COMMAND_PACKET   Packet;
-  EFI_STATUS                            Status;
-
-  ZeroMem (&SdMmcCmdBlk, sizeof (SdMmcCmdBlk));
-  ZeroMem (&SdMmcStatusBlk, sizeof (SdMmcStatusBlk));
-  ZeroMem (&Packet, sizeof (Packet));
-
-  Packet.SdMmcCmdBlk    = &SdMmcCmdBlk;
-  Packet.SdMmcStatusBlk = &SdMmcStatusBlk;
-  Packet.Timeout        = SD_MMC_HC_GENERIC_TIMEOUT;
-
-  SdMmcCmdBlk.CommandIndex = SD_SEND_IF_COND;
-  SdMmcCmdBlk.CommandType  = SdMmcCommandTypeBcr;
-  SdMmcCmdBlk.ResponseType = SdMmcResponseTypeR7;
-  SdMmcCmdBlk.CommandArgument = (SupplyVoltage << 8) | CheckPattern;
-
-  Status = SdMmcPassThruPassThru (PassThru, Slot, &Packet, NULL);
-
-  if (!EFI_ERROR (Status)) {
-    if (SdMmcStatusBlk.Resp0 != SdMmcCmdBlk.CommandArgument) {
-      return EFI_DEVICE_ERROR;
-    }
-  }
-
-  return Status;
-}
-
-/**
-  Send command SDIO_SEND_OP_COND to the device to see whether it is SDIO device.
-
-  Refer to SDIO Simplified Spec 3 Section 3.2 for details.
-
-  @param[in] PassThru       A pointer to the EFI_SD_MMC_PASS_THRU_PROTOCOL instance.
-  @param[in] Slot           The slot number of the SD card to send the command to.
-  @param[in] VoltageWindow  The supply voltage window.
-  @param[in] S18R           The boolean to show if it should switch to 1.8v.
-
-  @retval EFI_SUCCESS       The operation is done correctly.
-  @retval Others            The operation fails.
-
-**/
-EFI_STATUS
-SdioSendOpCond (
-  IN EFI_SD_MMC_PASS_THRU_PROTOCOL      *PassThru,
-  IN UINT8                              Slot,
-  IN UINT32                             VoltageWindow,
-  IN BOOLEAN                            S18R
-  )
-{
-  EFI_SD_MMC_COMMAND_BLOCK              SdMmcCmdBlk;
-  EFI_SD_MMC_STATUS_BLOCK               SdMmcStatusBlk;
-  EFI_SD_MMC_PASS_THRU_COMMAND_PACKET   Packet;
-  EFI_STATUS                            Status;
-  UINT32                                Switch;
-
-  ZeroMem (&SdMmcCmdBlk, sizeof (SdMmcCmdBlk));
-  ZeroMem (&SdMmcStatusBlk, sizeof (SdMmcStatusBlk));
-  ZeroMem (&Packet, sizeof (Packet));
-
-  Packet.SdMmcCmdBlk    = &SdMmcCmdBlk;
-  Packet.SdMmcStatusBlk = &SdMmcStatusBlk;
-  Packet.Timeout        = SD_MMC_HC_GENERIC_TIMEOUT;
-
-  SdMmcCmdBlk.CommandIndex = SDIO_SEND_OP_COND;
-  SdMmcCmdBlk.CommandType  = SdMmcCommandTypeBcr;
-  SdMmcCmdBlk.ResponseType = SdMmcResponseTypeR4;
-
-  Switch = S18R ? BIT24 : 0;
-
-  SdMmcCmdBlk.CommandArgument = (VoltageWindow & 0xFFFFFF) | Switch;
-
-  Status = SdMmcPassThruPassThru (PassThru, Slot, &Packet, NULL);
-
-  return Status;
-}
-
-/**
-  Send command SD_SEND_OP_COND to the device to see whether it is SDIO device.
-
-  Refer to SD Physical Layer Simplified Spec 4.1 Section 4.7 for details.
-
-  @param[in]  PassThru       A pointer to the EFI_SD_MMC_PASS_THRU_PROTOCOL instance.
-  @param[in]  Slot           The slot number of the SD card to send the command to.
-  @param[in]  Rca            The relative device address of addressed device.
-  @param[in]  VoltageWindow  The supply voltage window.
-  @param[in]  S18R           The boolean to show if it should switch to 1.8v.
-  @param[in]  Xpc            The boolean to show if it should provide 0.36w power control.
-  @param[in]  Hcs            The boolean to show if it support host capacity info.
-  @param[out] Ocr            The buffer to store returned OCR register value.
-
-  @retval EFI_SUCCESS        The operation is done correctly.
-  @retval Others             The operation fails.
-
-**/
-EFI_STATUS
-SdCardSendOpCond (
-  IN     EFI_SD_MMC_PASS_THRU_PROTOCOL  *PassThru,
-  IN     UINT8                          Slot,
-  IN     UINT16                         Rca,
-  IN     UINT32                         VoltageWindow,
-  IN     BOOLEAN                        S18R,
-  IN     BOOLEAN                        Xpc,
-  IN     BOOLEAN                        Hcs,
-     OUT UINT32                         *Ocr
-  )
-{
-  EFI_SD_MMC_COMMAND_BLOCK              SdMmcCmdBlk;
-  EFI_SD_MMC_STATUS_BLOCK               SdMmcStatusBlk;
-  EFI_SD_MMC_PASS_THRU_COMMAND_PACKET   Packet;
-  EFI_STATUS                            Status;
-  UINT32                                Switch;
-  UINT32                                MaxPower;
-  UINT32                                HostCapacity;
-
-  ZeroMem (&SdMmcCmdBlk, sizeof (SdMmcCmdBlk));
-  ZeroMem (&SdMmcStatusBlk, sizeof (SdMmcStatusBlk));
-  ZeroMem (&Packet, sizeof (Packet));
-
-  Packet.SdMmcCmdBlk    = &SdMmcCmdBlk;
-  Packet.SdMmcStatusBlk = &SdMmcStatusBlk;
-  Packet.Timeout        = SD_MMC_HC_GENERIC_TIMEOUT;
-
-  SdMmcCmdBlk.CommandIndex = SD_APP_CMD;
-  SdMmcCmdBlk.CommandType  = SdMmcCommandTypeAc;
-  SdMmcCmdBlk.ResponseType = SdMmcResponseTypeR1;
-  SdMmcCmdBlk.CommandArgument = (UINT32)Rca << 16;
-
-  Status = SdMmcPassThruPassThru (PassThru, Slot, &Packet, NULL);
-  if (EFI_ERROR (Status)) {
-    return Status;
-  }
-
-  SdMmcCmdBlk.CommandIndex = SD_SEND_OP_COND;
-  SdMmcCmdBlk.CommandType  = SdMmcCommandTypeBcr;
-  SdMmcCmdBlk.ResponseType = SdMmcResponseTypeR3;
-
-  Switch       = S18R ? BIT24 : 0;
-  MaxPower     = Xpc ? BIT28 : 0;
-  HostCapacity = Hcs ? BIT30 : 0;
-
-  SdMmcCmdBlk.CommandArgument = (VoltageWindow & 0xFFFFFF) | Switch | MaxPower | HostCapacity;
-
-  Status = SdMmcPassThruPassThru (PassThru, Slot, &Packet, NULL);
-  if (!EFI_ERROR (Status)) {
-    //
-    // For details, refer to SD Host Controller Simplified Spec 3.0 Table 2-12.
-    //
-    *Ocr = SdMmcStatusBlk.Resp0;
-  }
-
-  return Status;
-}
-
-/**
-  Broadcast command ALL_SEND_CID to the bus to ask all the SD devices to send the
-  data of their CID registers.
-
-  Refer to SD Physical Layer Simplified Spec 4.1 Section 4.7 for details.
-
-  @param[in] PassThru       A pointer to the EFI_SD_MMC_PASS_THRU_PROTOCOL instance.
-  @param[in] Slot           The slot number of the SD card to send the command to.
-
-  @retval EFI_SUCCESS       The operation is done correctly.
-  @retval Others            The operation fails.
-
-**/
-EFI_STATUS
-SdCardAllSendCid (
-  IN EFI_SD_MMC_PASS_THRU_PROTOCOL      *PassThru,
-  IN UINT8                              Slot
-  )
-{
-  EFI_SD_MMC_COMMAND_BLOCK              SdMmcCmdBlk;
-  EFI_SD_MMC_STATUS_BLOCK               SdMmcStatusBlk;
-  EFI_SD_MMC_PASS_THRU_COMMAND_PACKET   Packet;
-  EFI_STATUS                            Status;
-
-  ZeroMem (&SdMmcCmdBlk, sizeof (SdMmcCmdBlk));
-  ZeroMem (&SdMmcStatusBlk, sizeof (SdMmcStatusBlk));
-  ZeroMem (&Packet, sizeof (Packet));
-
-  Packet.SdMmcCmdBlk    = &SdMmcCmdBlk;
-  Packet.SdMmcStatusBlk = &SdMmcStatusBlk;
-  Packet.Timeout        = SD_MMC_HC_GENERIC_TIMEOUT;
-
-  SdMmcCmdBlk.CommandIndex = SD_ALL_SEND_CID;
-  SdMmcCmdBlk.CommandType  = SdMmcCommandTypeBcr;
-  SdMmcCmdBlk.ResponseType = SdMmcResponseTypeR2;
-
-  Status = SdMmcPassThruPassThru (PassThru, Slot, &Packet, NULL);
-
-  return Status;
-}
-
-/**
-  Send command SET_RELATIVE_ADDR to the SD device to assign a Relative device
-  Address (RCA).
-
-  Refer to SD Physical Layer Simplified Spec 4.1 Section 4.7 for details.
-
-  @param[in]  PassThru      A pointer to the EFI_SD_MMC_PASS_THRU_PROTOCOL instance.
-  @param[in]  Slot          The slot number of the SD card to send the command to.
-  @param[out] Rca           The relative device address to assign.
-
-  @retval EFI_SUCCESS       The operation is done correctly.
-  @retval Others            The operation fails.
-
-**/
-EFI_STATUS
-SdCardSetRca (
-  IN     EFI_SD_MMC_PASS_THRU_PROTOCOL  *PassThru,
-  IN     UINT8                          Slot,
-     OUT UINT16                         *Rca
-  )
-{
-  EFI_SD_MMC_COMMAND_BLOCK              SdMmcCmdBlk;
-  EFI_SD_MMC_STATUS_BLOCK               SdMmcStatusBlk;
-  EFI_SD_MMC_PASS_THRU_COMMAND_PACKET   Packet;
-  EFI_STATUS                            Status;
-
-  ZeroMem (&SdMmcCmdBlk, sizeof (SdMmcCmdBlk));
-  ZeroMem (&SdMmcStatusBlk, sizeof (SdMmcStatusBlk));
-  ZeroMem (&Packet, sizeof (Packet));
-
-  Packet.SdMmcCmdBlk    = &SdMmcCmdBlk;
-  Packet.SdMmcStatusBlk = &SdMmcStatusBlk;
-  Packet.Timeout        = SD_MMC_HC_GENERIC_TIMEOUT;
-
-  SdMmcCmdBlk.CommandIndex = SD_SET_RELATIVE_ADDR;
-  SdMmcCmdBlk.CommandType  = SdMmcCommandTypeBcr;
-  SdMmcCmdBlk.ResponseType = SdMmcResponseTypeR6;
-
-  Status = SdMmcPassThruPassThru (PassThru, Slot, &Packet, NULL);
-  if (!EFI_ERROR (Status)) {
-    *Rca = (UINT16)(SdMmcStatusBlk.Resp0 >> 16);
-  }
-
-  return Status;
-}
-
-
-
-
-
-/**
-  Send command SELECT_DESELECT_CARD to the SD device to select/deselect it.
-
-  Refer to SD Physical Layer Simplified Spec 4.1 Section 4.7 for details.
-
-  @param[in]  PassThru      A pointer to the EFI_SD_MMC_PASS_THRU_PROTOCOL instance.
-  @param[in]  Slot          The slot number of the SD card to send the command to.
-  @param[in]  Rca           The relative device address of selected device.
-
-  @retval EFI_SUCCESS       The operation is done correctly.
-  @retval Others            The operation fails.
-
-**/
-EFI_STATUS
-SdCardSelect (
-  IN EFI_SD_MMC_PASS_THRU_PROTOCOL      *PassThru,
-  IN UINT8                              Slot,
-  IN UINT16                             Rca
-  )
-{
-  EFI_SD_MMC_COMMAND_BLOCK              SdMmcCmdBlk;
-  EFI_SD_MMC_STATUS_BLOCK               SdMmcStatusBlk;
-  EFI_SD_MMC_PASS_THRU_COMMAND_PACKET   Packet;
-  EFI_STATUS                            Status;
-
-  ZeroMem (&SdMmcCmdBlk, sizeof (SdMmcCmdBlk));
-  ZeroMem (&SdMmcStatusBlk, sizeof (SdMmcStatusBlk));
-  ZeroMem (&Packet, sizeof (Packet));
-
-  Packet.SdMmcCmdBlk    = &SdMmcCmdBlk;
-  Packet.SdMmcStatusBlk = &SdMmcStatusBlk;
-  Packet.Timeout        = SD_MMC_HC_GENERIC_TIMEOUT;
-
-  SdMmcCmdBlk.CommandIndex = SD_SELECT_DESELECT_CARD;
-  SdMmcCmdBlk.CommandType  = SdMmcCommandTypeAc;
-  if (Rca != 0) {
-    SdMmcCmdBlk.ResponseType = SdMmcResponseTypeR1b;
-  }
-  SdMmcCmdBlk.CommandArgument = (UINT32)Rca << 16;
-
-  Status = SdMmcPassThruPassThru (PassThru, Slot, &Packet, NULL);
-
-  return Status;
-}
-
-/**
-  Send command VOLTAGE_SWITCH to the SD device to switch the voltage of the device.
-
-  Refer to SD Physical Layer Simplified Spec 4.1 Section 4.7 for details.
-
-  @param[in]  PassThru      A pointer to the EFI_SD_MMC_PASS_THRU_PROTOCOL instance.
-  @param[in]  Slot          The slot number of the SD card to send the command to.
-
-  @retval EFI_SUCCESS       The operation is done correctly.
-  @retval Others            The operation fails.
-
-**/
-EFI_STATUS
-SdCardVoltageSwitch (
-  IN EFI_SD_MMC_PASS_THRU_PROTOCOL      *PassThru,
-  IN UINT8                              Slot
-  )
-{
-  EFI_SD_MMC_COMMAND_BLOCK              SdMmcCmdBlk;
-  EFI_SD_MMC_STATUS_BLOCK               SdMmcStatusBlk;
-  EFI_SD_MMC_PASS_THRU_COMMAND_PACKET   Packet;
-  EFI_STATUS                            Status;
-
-  ZeroMem (&SdMmcCmdBlk, sizeof (SdMmcCmdBlk));
-  ZeroMem (&SdMmcStatusBlk, sizeof (SdMmcStatusBlk));
-  ZeroMem (&Packet, sizeof (Packet));
-
-  Packet.SdMmcCmdBlk    = &SdMmcCmdBlk;
-  Packet.SdMmcStatusBlk = &SdMmcStatusBlk;
-  Packet.Timeout        = SD_MMC_HC_GENERIC_TIMEOUT;
-
-  SdMmcCmdBlk.CommandIndex = SD_VOLTAGE_SWITCH;
-  SdMmcCmdBlk.CommandType  = SdMmcCommandTypeAc;
-  SdMmcCmdBlk.ResponseType = SdMmcResponseTypeR1;
-  SdMmcCmdBlk.CommandArgument = 0;
-
-  Status = SdMmcPassThruPassThru (PassThru, Slot, &Packet, NULL);
-
-  return Status;
-}
-
-/**
-  Send command SET_BUS_WIDTH to the SD device to set the bus width.
-
-  Refer to SD Physical Layer Simplified Spec 4.1 Section 4.7 for details.
-
-  @param[in] PassThru       A pointer to the EFI_SD_MMC_PASS_THRU_PROTOCOL instance.
-  @param[in] Slot           The slot number of the SD card to send the command to.
-  @param[in] Rca            The relative device address of addressed device.
-  @param[in] BusWidth       The bus width to be set, it could be 1 or 4.
-
-  @retval EFI_SUCCESS       The operation is done correctly.
-  @retval Others            The operation fails.
-
-**/
-EFI_STATUS
-SdCardSetBusWidth (
-  IN EFI_SD_MMC_PASS_THRU_PROTOCOL      *PassThru,
-  IN UINT8                              Slot,
-  IN UINT16                             Rca,
-  IN UINT8                              BusWidth
-  )
-{
-  EFI_SD_MMC_COMMAND_BLOCK              SdMmcCmdBlk;
-  EFI_SD_MMC_STATUS_BLOCK               SdMmcStatusBlk;
-  EFI_SD_MMC_PASS_THRU_COMMAND_PACKET   Packet;
-  EFI_STATUS                            Status;
-  UINT8                                 Value;
-
-  ZeroMem (&SdMmcCmdBlk, sizeof (SdMmcCmdBlk));
-  ZeroMem (&SdMmcStatusBlk, sizeof (SdMmcStatusBlk));
-  ZeroMem (&Packet, sizeof (Packet));
-
-  Packet.SdMmcCmdBlk    = &SdMmcCmdBlk;
-  Packet.SdMmcStatusBlk = &SdMmcStatusBlk;
-  Packet.Timeout        = SD_MMC_HC_GENERIC_TIMEOUT;
-
-  SdMmcCmdBlk.CommandIndex = SD_APP_CMD;
-  SdMmcCmdBlk.CommandType  = SdMmcCommandTypeAc;
-  SdMmcCmdBlk.ResponseType = SdMmcResponseTypeR1;
-  SdMmcCmdBlk.CommandArgument = (UINT32)Rca << 16;
-
-  Status = SdMmcPassThruPassThru (PassThru, Slot, &Packet, NULL);
-  if (EFI_ERROR (Status)) {
-    return Status;
-  }
-
-  SdMmcCmdBlk.CommandIndex = SD_SET_BUS_WIDTH;
-  SdMmcCmdBlk.CommandType  = SdMmcCommandTypeAc;
-  SdMmcCmdBlk.ResponseType = SdMmcResponseTypeR1;
-
-  if (BusWidth == 1) {
-    Value = 0;
-  } else if (BusWidth == 4) {
-    Value = 2;
-  } else {
-    return EFI_INVALID_PARAMETER;
-  }
-
-  SdMmcCmdBlk.CommandArgument = Value & 0x3;
-
-  Status = SdMmcPassThruPassThru (PassThru, Slot, &Packet, NULL);
-  return Status;
-}
-
-/**
-  Send command SWITCH_FUNC to the SD device to check switchable function or switch card function.
-
-  Refer to SD Physical Layer Simplified Spec 4.1 Section 4.7 for details.
-
-  @param[in]  PassThru      A pointer to the EFI_SD_MMC_PASS_THRU_PROTOCOL instance.
-  @param[in]  Slot          The slot number of the SD card to send the command to.
-  @param[in]  AccessMode    The value for access mode group.
-  @param[in]  CommandSystem The value for command set group.
-  @param[in]  DriveStrength The value for drive length group.
-  @param[in]  PowerLimit    The value for power limit group.
-  @param[in]  Mode          Switch or check function.
-  @param[out] SwitchResp    The return switch function status.
-
-  @retval EFI_SUCCESS       The operation is done correctly.
-  @retval Others            The operation fails.
-
-**/
-EFI_STATUS
-SdCardSwitch (
-  IN     EFI_SD_MMC_PASS_THRU_PROTOCOL  *PassThru,
-  IN     UINT8                          Slot,
-  IN     UINT8                          AccessMode,
-  IN     UINT8                          CommandSystem,
-  IN     UINT8                          DriveStrength,
-  IN     UINT8                          PowerLimit,
-  IN     BOOLEAN                        Mode,
-     OUT UINT8                          *SwitchResp
-  )
-{
-  EFI_SD_MMC_COMMAND_BLOCK              SdMmcCmdBlk;
-  EFI_SD_MMC_STATUS_BLOCK               SdMmcStatusBlk;
-  EFI_SD_MMC_PASS_THRU_COMMAND_PACKET   Packet;
-  EFI_STATUS                            Status;
-  UINT32                                ModeValue;
-
-  ZeroMem (&SdMmcCmdBlk, sizeof (SdMmcCmdBlk));
-  ZeroMem (&SdMmcStatusBlk, sizeof (SdMmcStatusBlk));
-  ZeroMem (&Packet, sizeof (Packet));
-
-  Packet.SdMmcCmdBlk    = &SdMmcCmdBlk;
-  Packet.SdMmcStatusBlk = &SdMmcStatusBlk;
-  Packet.Timeout        = SD_MMC_HC_GENERIC_TIMEOUT;
-
-  SdMmcCmdBlk.CommandIndex = SD_SWITCH_FUNC;
-  SdMmcCmdBlk.CommandType  = SdMmcCommandTypeAdtc;
-  SdMmcCmdBlk.ResponseType = SdMmcResponseTypeR1;
-
-  ModeValue = Mode ? BIT31 : 0;
-  SdMmcCmdBlk.CommandArgument = (AccessMode & 0xF) | ((PowerLimit & 0xF) << 4) | \
-                                ((DriveStrength & 0xF) << 8) | ((DriveStrength & 0xF) << 12) | \
-                                ModeValue;
-
-  Packet.InDataBuffer     = SwitchResp;
-  Packet.InTransferLength = 64;
-
-  Status = SdMmcPassThruPassThru (PassThru, Slot, &Packet, NULL);
-
-  return Status;
-}
-
-/**
-  Send command SEND_STATUS to the addressed SD device to get its status register.
-
-  Refer to SD Physical Layer Simplified Spec 4.1 Section 4.7 for details.
-
-  @param[in]  PassThru      A pointer to the EFI_SD_MMC_PASS_THRU_PROTOCOL instance.
-  @param[in]  Slot          The slot number of the SD card to send the command to.
-  @param[in]  Rca           The relative device address of addressed device.
-  @param[out] DevStatus     The returned device status.
-
-  @retval EFI_SUCCESS       The operation is done correctly.
-  @retval Others            The operation fails.
-
-**/
-EFI_STATUS
-SdCardSendStatus (
-  IN     EFI_SD_MMC_PASS_THRU_PROTOCOL  *PassThru,
-  IN     UINT8                          Slot,
-  IN     UINT16                         Rca,
-     OUT UINT32                         *DevStatus
-  )
-{
-  EFI_SD_MMC_COMMAND_BLOCK              SdMmcCmdBlk;
-  EFI_SD_MMC_STATUS_BLOCK               SdMmcStatusBlk;
-  EFI_SD_MMC_PASS_THRU_COMMAND_PACKET   Packet;
-  EFI_STATUS                            Status;
-
-  ZeroMem (&SdMmcCmdBlk, sizeof (SdMmcCmdBlk));
-  ZeroMem (&SdMmcStatusBlk, sizeof (SdMmcStatusBlk));
-  ZeroMem (&Packet, sizeof (Packet));
-
-  Packet.SdMmcCmdBlk    = &SdMmcCmdBlk;
-  Packet.SdMmcStatusBlk = &SdMmcStatusBlk;
-  Packet.Timeout        = SD_MMC_HC_GENERIC_TIMEOUT;
-
-  SdMmcCmdBlk.CommandIndex = SD_SEND_STATUS;
-  SdMmcCmdBlk.CommandType  = SdMmcCommandTypeAc;
-  SdMmcCmdBlk.ResponseType = SdMmcResponseTypeR1;
-  SdMmcCmdBlk.CommandArgument = (UINT32)Rca << 16;
-
-  Status = SdMmcPassThruPassThru (PassThru, Slot, &Packet, NULL);
-  if (!EFI_ERROR (Status)) {
-    *DevStatus = SdMmcStatusBlk.Resp0;
-  }
-
-  return Status;
-}
-
-/**
-  Send command SEND_TUNING_BLOCK to the SD device for HS200 optimal sampling point
-  detection.
-
-  It may be sent up to 40 times until the host finishes the tuning procedure.
-
-  Refer to SD Physical Layer Simplified Spec 4.1 Section 4.7 for details.
-
-  @param[in] PassThru       A pointer to the EFI_SD_MMC_PASS_THRU_PROTOCOL instance.
-  @param[in] Slot           The slot number of the SD card to send the command to.
-
-  @retval EFI_SUCCESS       The operation is done correctly.
-  @retval Others            The operation fails.
-
-**/
-EFI_STATUS
-SdCardSendTuningBlk (
-  IN EFI_SD_MMC_PASS_THRU_PROTOCOL      *PassThru,
-  IN UINT8                              Slot
-  )
-{
-  EFI_SD_MMC_COMMAND_BLOCK              SdMmcCmdBlk;
-  EFI_SD_MMC_STATUS_BLOCK               SdMmcStatusBlk;
-  EFI_SD_MMC_PASS_THRU_COMMAND_PACKET   Packet;
-  EFI_STATUS                            Status;
-  UINT8                                 TuningBlock[64];
-
-  ZeroMem (&SdMmcCmdBlk, sizeof (SdMmcCmdBlk));
-  ZeroMem (&SdMmcStatusBlk, sizeof (SdMmcStatusBlk));
-  ZeroMem (&Packet, sizeof (Packet));
-
-  Packet.SdMmcCmdBlk    = &SdMmcCmdBlk;
-  Packet.SdMmcStatusBlk = &SdMmcStatusBlk;
-  Packet.Timeout        = SD_MMC_HC_GENERIC_TIMEOUT;
-
-  SdMmcCmdBlk.CommandIndex = SD_SEND_TUNING_BLOCK;
-  SdMmcCmdBlk.CommandType  = SdMmcCommandTypeAdtc;
-  SdMmcCmdBlk.ResponseType = SdMmcResponseTypeR1;
-  SdMmcCmdBlk.CommandArgument = 0;
-
-  Packet.InDataBuffer     = TuningBlock;
-  Packet.InTransferLength = sizeof (TuningBlock);
-
-  Status = SdMmcPassThruPassThru (PassThru, Slot, &Packet, NULL);
-
-  return Status;
-}
-
-/**
-  Tunning the sampling point of SDR104 or SDR50 bus speed mode.
-
-  Command SD_SEND_TUNING_BLOCK may be sent up to 40 times until the host finishes the
-  tuning procedure.
-
-  Refer to SD Physical Layer Simplified Spec 4.1 Section 4.7 and
-  SD Host Controller Simplified Spec 3.0 section Figure 3-7 for details.
-
-  @param[in] PciIo          A pointer to the EFI_PCI_IO_PROTOCOL instance.
-  @param[in] PassThru       A pointer to the EFI_SD_MMC_PASS_THRU_PROTOCOL instance.
-  @param[in] Slot           The slot number of the SD card to send the command to.
-
-  @retval EFI_SUCCESS       The operation is done correctly.
-  @retval Others            The operation fails.
-
-**/
-EFI_STATUS
-SdCardTuningClock (
-  IN EFI_PCI_IO_PROTOCOL                *PciIo,
-  IN EFI_SD_MMC_PASS_THRU_PROTOCOL      *PassThru,
-  IN UINT8                              Slot
-  )
-{
-  EFI_STATUS          Status;
-  UINT8               HostCtrl2;
-  UINT8               Retry;
-
-  //
-  // Notify the host that the sampling clock tuning procedure starts.
-  //
-  HostCtrl2 = BIT6;
-  Status = SdMmcHcOrMmio (PciIo, Slot, SD_MMC_HC_HOST_CTRL2, sizeof (HostCtrl2), &HostCtrl2);
-  if (EFI_ERROR (Status)) {
-    return Status;
-  }
-  //
-  // Ask the device to send a sequence of tuning blocks till the tuning procedure is done.
-  //
-  Retry = 0;
-  do {
-    Status = SdCardSendTuningBlk (PassThru, Slot);
-    if (EFI_ERROR (Status)) {
-      DEBUG ((DEBUG_ERROR, "SdCardSendTuningBlk: Send tuning block fails with %r\n", Status));
-      return Status;
-    }
-
-    Status = SdMmcHcRwMmio (PciIo, Slot, SD_MMC_HC_HOST_CTRL2, TRUE, sizeof (HostCtrl2), &HostCtrl2);
-    if (EFI_ERROR (Status)) {
-      return Status;
-    }
-
-    if ((HostCtrl2 & (BIT6 | BIT7)) == 0) {
-      break;
-    }
-    if ((HostCtrl2 & (BIT6 | BIT7)) == BIT7) {
-      return EFI_SUCCESS;
-    }
-  } while (++Retry < 40);
-
-  DEBUG ((DEBUG_ERROR, "SdCardTuningClock: Send tuning block fails at %d times with HostCtrl2 %02x\n", Retry, HostCtrl2));
-  //
-  // Abort the tuning procedure and reset the tuning circuit.
-  //
-  HostCtrl2 = (UINT8)~(BIT6 | BIT7);
-  Status = SdMmcHcAndMmio (PciIo, Slot, SD_MMC_HC_HOST_CTRL2, sizeof (HostCtrl2), &HostCtrl2);
-  if (EFI_ERROR (Status)) {
-    return Status;
-  }
-  return EFI_DEVICE_ERROR;
-}
-
-/**
-  Switch the bus width to specified width.
-
-  Refer to SD Physical Layer Simplified Spec 4.1 Section 4.7 and
-  SD Host Controller Simplified Spec 3.0 section Figure 3-7 for details.
-
-  @param[in] PciIo          A pointer to the EFI_PCI_IO_PROTOCOL instance.
-  @param[in] PassThru       A pointer to the EFI_SD_MMC_PASS_THRU_PROTOCOL instance.
-  @param[in] Slot           The slot number of the SD card to send the command to.
-  @param[in] Rca            The relative device address to be assigned.
-  @param[in] BusWidth       The bus width to be set, it could be 4 or 8.
-
-  @retval EFI_SUCCESS       The operation is done correctly.
-  @retval Others            The operation fails.
-
-**/
-EFI_STATUS
-SdCardSwitchBusWidth (
-  IN EFI_PCI_IO_PROTOCOL                *PciIo,
-  IN EFI_SD_MMC_PASS_THRU_PROTOCOL      *PassThru,
-  IN UINT8                              Slot,
-  IN UINT16                             Rca,
-  IN UINT8                              BusWidth
-  )
-{
-  EFI_STATUS          Status;
-  UINT32              DevStatus;
-
-  Status = SdCardSetBusWidth (PassThru, Slot, Rca, BusWidth);
-  if (EFI_ERROR (Status)) {
-    DEBUG ((DEBUG_ERROR, "SdCardSwitchBusWidth: Switch to bus width %d fails with %r\n", BusWidth, Status));
-    return Status;
-  }
-
-  Status = SdCardSendStatus (PassThru, Slot, Rca, &DevStatus);
-  if (EFI_ERROR (Status)) {
-    DEBUG ((DEBUG_ERROR, "SdCardSwitchBusWidth: Send status fails with %r\n", Status));
-    return Status;
-  }
-  //
-  // Check the switch operation is really successful or not.
-  //
-  if ((DevStatus >> 16) != 0) {
-    DEBUG ((DEBUG_ERROR, "SdCardSwitchBusWidth: The switch operation fails as DevStatus is 0x%08x\n", DevStatus));
-    return EFI_DEVICE_ERROR;
-  }
-
-  Status = SdMmcHcSetBusWidth (PciIo, Slot, BusWidth);
-
-  return Status;
-}
-
-/**
-  Switch the high speed timing according to request.
-
-  Refer to SD Physical Layer Simplified Spec 4.1 Section 4.7 and
-  SD Host Controller Simplified Spec 3.0 section Figure 2-29 for details.
-
-  @param[in] PciIo          A pointer to the EFI_PCI_IO_PROTOCOL instance.
-  @param[in] PassThru       A pointer to the EFI_SD_MMC_PASS_THRU_PROTOCOL instance.
-  @param[in] Slot           The slot number of the SD card to send the command to.
-  @param[in] Rca            The relative device address to be assigned.
-  @param[in] S18A           The boolean to show if it's a UHS-I SD card.
-
-  @retval EFI_SUCCESS       The operation is done correctly.
-  @retval Others            The operation fails.
-
-**/
-EFI_STATUS
-SdCardSetBusMode (
-  IN EFI_PCI_IO_PROTOCOL                *PciIo,
-  IN EFI_SD_MMC_PASS_THRU_PROTOCOL      *PassThru,
-  IN UINT8                              Slot,
-  IN UINT16                             Rca,
-  IN BOOLEAN                            S18A
-  )
-{
-  EFI_STATUS                   Status;
-  SD_MMC_HC_SLOT_CAP           *Capability;
-  UINT32                       ClockFreq;
-  UINT8                        BusWidth;
-  UINT8                        AccessMode;
-  UINT8                        HostCtrl1;
-  UINT8                        SwitchResp[64];
-  SD_MMC_BUS_MODE              Timing;
-  SD_MMC_HC_PRIVATE_DATA       *Private;
-
-  Private = SD_MMC_HC_PRIVATE_FROM_THIS (PassThru);
-
-  Capability = &Private->Capability[Slot];
-
-  Status = SdCardSelect (PassThru, Slot, Rca);
-  if (EFI_ERROR (Status)) {
-    return Status;
-  }
-
-  BusWidth = 4;
-
-  Status = SdCardSwitchBusWidth (PciIo, PassThru, Slot, Rca, BusWidth);
-  if (EFI_ERROR (Status)) {
-    return Status;
-  }
-  //
-  // Get the supported bus speed from SWITCH cmd return data group #1.
-  //
-  Status = SdCardSwitch (PassThru, Slot, 0xF, 0xF, 0xF, 0xF, FALSE, SwitchResp);
-  if (EFI_ERROR (Status)) {
-    return Status;
-  }
-  //
-  // Calculate supported bus speed/bus width/clock frequency by host and device capability.
-  //
-  ClockFreq = 0;
-  if (S18A && (Capability->Sdr104 != 0) && ((SwitchResp[13] & BIT3) != 0)) {
-    ClockFreq = 208;
-    AccessMode = 3;
-    Timing = SdMmcUhsSdr104;
-  } else if (S18A && (Capability->Sdr50 != 0) && ((SwitchResp[13] & BIT2) != 0)) {
-    ClockFreq = 100;
-    AccessMode = 2;
-    Timing = SdMmcUhsSdr50;
-  } else if (S18A && (Capability->Ddr50 != 0) && ((SwitchResp[13] & BIT4) != 0)) {
-    ClockFreq = 50;
-    AccessMode = 4;
-    Timing = SdMmcUhsDdr50;
-  } else if ((SwitchResp[13] & BIT1) != 0) {
-    ClockFreq = 50;
-    AccessMode = 1;
-    Timing = SdMmcUhsSdr25;
-  } else {
-    ClockFreq = 25;
-    AccessMode = 0;
-    Timing = SdMmcUhsSdr12;
-  }
-
-  Status = SdCardSwitch (PassThru, Slot, AccessMode, 0xF, 0xF, 0xF, TRUE, SwitchResp);
-  if (EFI_ERROR (Status)) {
-    return Status;
-  }
-
-  if ((SwitchResp[16] & 0xF) != AccessMode) {
-    DEBUG ((DEBUG_ERROR, "SdCardSetBusMode: Switch to AccessMode %d ClockFreq %d BusWidth %d fails! The Switch response is 0x%1x\n", AccessMode, ClockFreq, BusWidth, SwitchResp[16] & 0xF));
-    return EFI_DEVICE_ERROR;
-  }
-
-  DEBUG ((DEBUG_INFO, "SdCardSetBusMode: Switch to AccessMode %d ClockFreq %d BusWidth %d\n", AccessMode, ClockFreq, BusWidth));
-
-  //
-  // Set to Hight Speed timing
-  //
-  if (AccessMode == 1) {
-    HostCtrl1 = BIT2;
-    Status = SdMmcHcOrMmio (PciIo, Slot, SD_MMC_HC_HOST_CTRL1, sizeof (HostCtrl1), &HostCtrl1);
-    if (EFI_ERROR (Status)) {
-      return Status;
-    }
-  }
-
-  Status = SdMmcHcUhsSignaling (Private->ControllerHandle, PciIo, Slot, Timing);
-  if (EFI_ERROR (Status)) {
-    return Status;
-  }
-
-  Status = SdMmcHcClockSupply (PciIo, Slot, ClockFreq * 1000, Private->BaseClkFreq[Slot], Private->ControllerVersion[Slot]);
-  if (EFI_ERROR (Status)) {
-    return Status;
-  }
-
-  if (mOverride != NULL && mOverride->NotifyPhase != NULL) {
-    Status = mOverride->NotifyPhase (
-                          Private->ControllerHandle,
-                          Slot,
-                          EdkiiSdMmcSwitchClockFreqPost,
-                          &Timing
-                          );
-    if (EFI_ERROR (Status)) {
-      DEBUG ((
-        DEBUG_ERROR,
-        "%a: SD/MMC switch clock freq post notifier callback failed - %r\n",
-        __FUNCTION__,
-        Status
-        ));
-      return Status;
-    }
-  }
-
-  if ((AccessMode == 3) || ((AccessMode == 2) && (Capability->TuningSDR50 != 0))) {
-    Status = SdCardTuningClock (PciIo, PassThru, Slot);
-    if (EFI_ERROR (Status)) {
-      return Status;
-    }
-  }
-
-  return Status;
-}
-
-/**
-  Execute SD device identification procedure.
-
-  Refer to SD Physical Layer Simplified Spec 4.1 Section 3.6 for details.
-
-  @param[in] Private        A pointer to the SD_MMC_HC_PRIVATE_DATA instance.
-  @param[in] Slot           The slot number of the SD card to send the command to.
-
-  @retval EFI_SUCCESS       There is a SD card.
-  @retval Others            There is not a SD card.
-
-**/
-EFI_STATUS
-SdCardIdentification (
-  IN SD_MMC_HC_PRIVATE_DATA             *Private,
-  IN UINT8                              Slot
-  )
-{
-  EFI_STATUS                     Status;
-  EFI_PCI_IO_PROTOCOL            *PciIo;
-  EFI_SD_MMC_PASS_THRU_PROTOCOL  *PassThru;
-  UINT32                         Ocr;
-  UINT16                         Rca;
-  BOOLEAN                        Xpc;
-  BOOLEAN                        S18r;
-  UINT64                         MaxCurrent;
-  UINT16                         ControllerVer;
-  UINT8                          PowerCtrl;
-  UINT32                         PresentState;
-  UINT8                          HostCtrl2;
-  UINTN                          Retry;
-
-  PciIo    = Private->PciIo;
-  PassThru = &Private->PassThru;
-  //
-  // 1. Send Cmd0 to the device
-  //
-  Status = SdCardReset (PassThru, Slot);
-  if (EFI_ERROR (Status)) {
-    DEBUG ((DEBUG_INFO, "SdCardIdentification: Executing Cmd0 fails with %r\n", Status));
-    return Status;
-  }
-  //
-  // 2. Send Cmd8 to the device
-  //
-  Status = SdCardVoltageCheck (PassThru, Slot, 0x1, 0xFF);
-  if (EFI_ERROR (Status)) {
-    DEBUG ((DEBUG_INFO, "SdCardIdentification: Executing Cmd8 fails with %r\n", Status));
-    return Status;
-  }
-  //
-  // 3. Send SDIO Cmd5 to the device to the SDIO device OCR register.
-  //
-  Status = SdioSendOpCond (PassThru, Slot, 0, FALSE);
-  if (!EFI_ERROR (Status)) {
-    DEBUG ((DEBUG_INFO, "SdCardIdentification: Found SDIO device, ignore it as we don't support\n"));
-    return EFI_DEVICE_ERROR;
-  }
-  //
-  // 4. Send Acmd41 with voltage window 0 to the device
-  //
-  Status = SdCardSendOpCond (PassThru, Slot, 0, 0, FALSE, FALSE, FALSE, &Ocr);
-  if (EFI_ERROR (Status)) {
-    DEBUG ((DEBUG_INFO, "SdCardIdentification: Executing SdCardSendOpCond fails with %r\n", Status));
-    return EFI_DEVICE_ERROR;
-  }
-
-  if (Private->Capability[Slot].Voltage33 != 0) {
-    //
-    // Support 3.3V
-    //
-    MaxCurrent = ((UINT32)Private->MaxCurrent[Slot] & 0xFF) * 4;
-  } else if (Private->Capability[Slot].Voltage30 != 0) {
-    //
-    // Support 3.0V
-    //
-    MaxCurrent = (((UINT32)Private->MaxCurrent[Slot] >> 8) & 0xFF) * 4;
-  } else if (Private->Capability[Slot].Voltage18 != 0) {
-    //
-    // Support 1.8V
-    //
-    MaxCurrent = (((UINT32)Private->MaxCurrent[Slot] >> 16) & 0xFF) * 4;
-  } else {
-    ASSERT (FALSE);
-    return EFI_DEVICE_ERROR;
-  }
-
-  if (MaxCurrent >= 150) {
-    Xpc = TRUE;
-  } else {
-    Xpc = FALSE;
-  }
-
-  Status = SdMmcHcRwMmio (PciIo, Slot, SD_MMC_HC_CTRL_VER, TRUE, sizeof (ControllerVer), &ControllerVer);
-  if (EFI_ERROR (Status)) {
-    return Status;
-  }
-
-<<<<<<< HEAD
-  if ((ControllerVer & 0xFF) >= SD_MMC_HC_CTRL_VER_300) {
-=======
-  if (((ControllerVer & 0xFF) >= SD_MMC_HC_CTRL_VER_300) &&
-      ((ControllerVer & 0xFF) <= SD_MMC_HC_CTRL_VER_420)) {
->>>>>>> ecd3a362
-    S18r = TRUE;
-  } else if (((ControllerVer & 0xFF) == SD_MMC_HC_CTRL_VER_100) || ((ControllerVer & 0xFF) == SD_MMC_HC_CTRL_VER_200)) {
-    S18r = FALSE;
-  } else {
-    ASSERT (FALSE);
-    return EFI_UNSUPPORTED;
-  }
-  //
-  // 5. Repeatly send Acmd41 with supply voltage window to the device.
-  //    Note here we only support the cards complied with SD physical
-  //    layer simplified spec version 2.0 and version 3.0 and above.
-  //
-  Ocr   = 0;
-  Retry = 0;
-  do {
-    Status = SdCardSendOpCond (PassThru, Slot, 0, Ocr, S18r, Xpc, TRUE, &Ocr);
-    if (EFI_ERROR (Status)) {
-      DEBUG ((DEBUG_ERROR, "SdCardIdentification: SdCardSendOpCond fails with %r Ocr %x, S18r %x, Xpc %x\n", Status, Ocr, S18r, Xpc));
-      return EFI_DEVICE_ERROR;
-    }
-
-    if (Retry++ == 100) {
-      DEBUG ((DEBUG_ERROR, "SdCardIdentification: SdCardSendOpCond fails too many times\n"));
-      return EFI_DEVICE_ERROR;
-    }
-    gBS->Stall(10 * 1000);
-  } while ((Ocr & BIT31) == 0);
-
-  //
-  // 6. If the S18A bit is set and the Host Controller supports 1.8V signaling
-  //    (One of support bits is set to 1: SDR50, SDR104 or DDR50 in the
-  //    Capabilities register), switch its voltage to 1.8V.
-  //
-  if ((Private->Capability[Slot].Sdr50 != 0 ||
-       Private->Capability[Slot].Sdr104 != 0 ||
-       Private->Capability[Slot].Ddr50 != 0) &&
-       ((Ocr & BIT24) != 0)) {
-    Status = SdCardVoltageSwitch (PassThru, Slot);
-    if (EFI_ERROR (Status)) {
-      DEBUG ((DEBUG_ERROR, "SdCardIdentification: Executing SdCardVoltageSwitch fails with %r\n", Status));
-      Status = EFI_DEVICE_ERROR;
-      goto Error;
-    } else {
-      Status = SdMmcHcStopClock (PciIo, Slot);
-      if (EFI_ERROR (Status)) {
-        Status = EFI_DEVICE_ERROR;
-        goto Error;
-      }
-
-      SdMmcHcRwMmio (PciIo, Slot, SD_MMC_HC_PRESENT_STATE, TRUE, sizeof (PresentState), &PresentState);
-      if (((PresentState >> 20) & 0xF) != 0) {
-        DEBUG ((DEBUG_ERROR, "SdCardIdentification: SwitchVoltage fails with PresentState = 0x%x\n", PresentState));
-        Status = EFI_DEVICE_ERROR;
-        goto Error;
-      }
-      HostCtrl2  = BIT3;
-      SdMmcHcOrMmio (PciIo, Slot, SD_MMC_HC_HOST_CTRL2, sizeof (HostCtrl2), &HostCtrl2);
-
-      gBS->Stall (5000);
-
-      SdMmcHcRwMmio (PciIo, Slot, SD_MMC_HC_HOST_CTRL2, TRUE, sizeof (HostCtrl2), &HostCtrl2);
-      if ((HostCtrl2 & BIT3) == 0) {
-        DEBUG ((DEBUG_ERROR, "SdCardIdentification: SwitchVoltage fails with HostCtrl2 = 0x%x\n", HostCtrl2));
-        Status = EFI_DEVICE_ERROR;
-        goto Error;
-      }
-
-      SdMmcHcInitClockFreq (PciIo, Slot, Private->BaseClkFreq[Slot], Private->ControllerVersion[Slot]);
-
-      gBS->Stall (1000);
-
-      SdMmcHcRwMmio (PciIo, Slot, SD_MMC_HC_PRESENT_STATE, TRUE, sizeof (PresentState), &PresentState);
-      if (((PresentState >> 20) & 0xF) != 0xF) {
-        DEBUG ((DEBUG_ERROR, "SdCardIdentification: SwitchVoltage fails with PresentState = 0x%x, It should be 0xF\n", PresentState));
-        Status = EFI_DEVICE_ERROR;
-        goto Error;
-      }
-    }
-    DEBUG ((DEBUG_INFO, "SdCardIdentification: Switch to 1.8v signal voltage success\n"));
-  }
-
-  Status = SdCardAllSendCid (PassThru, Slot);
-  if (EFI_ERROR (Status)) {
-    DEBUG ((DEBUG_ERROR, "SdCardIdentification: Executing SdCardAllSendCid fails with %r\n", Status));
-    return Status;
-  }
-
-  Status = SdCardSetRca (PassThru, Slot, &Rca);
-  if (EFI_ERROR (Status)) {
-    DEBUG ((DEBUG_ERROR, "SdCardIdentification: Executing SdCardSetRca fails with %r\n", Status));
-    return Status;
-  }
-  //
-  // Enter Data Tranfer Mode.
-  //
-  DEBUG ((DEBUG_INFO, "SdCardIdentification: Found a SD device at slot [%d]\n", Slot));
-  Private->Slot[Slot].CardType = SdCardType;
-
-  Status = SdCardSetBusMode (PciIo, PassThru, Slot, Rca, ((Ocr & BIT24) != 0));
-
-  return Status;
-
-Error:
-  //
-  // Set SD Bus Power = 0
-  //
-  PowerCtrl = (UINT8)~BIT0;
-  Status = SdMmcHcAndMmio (PciIo, Slot, SD_MMC_HC_POWER_CTRL, sizeof (PowerCtrl), &PowerCtrl);
-  return EFI_DEVICE_ERROR;
-}
-
+/** @file
+  This file provides some helper functions which are specific for SD card device.
+
+  Copyright (c) 2018, NVIDIA CORPORATION. All rights reserved.
+  Copyright (c) 2015 - 2016, Intel Corporation. All rights reserved.<BR>
+  This program and the accompanying materials
+  are licensed and made available under the terms and conditions of the BSD License
+  which accompanies this distribution.  The full text of the license may be found at
+  http://opensource.org/licenses/bsd-license.php
+
+  THE PROGRAM IS DISTRIBUTED UNDER THE BSD LICENSE ON AN "AS IS" BASIS,
+  WITHOUT WARRANTIES OR REPRESENTATIONS OF ANY KIND, EITHER EXPRESS OR IMPLIED.
+
+**/
+
+#include "SdMmcPciHcDxe.h"
+
+/**
+  Send command GO_IDLE_STATE to the device to make it go to Idle State.
+
+  Refer to SD Physical Layer Simplified Spec 4.1 Section 4.7 for details.
+
+  @param[in] PassThru       A pointer to the EFI_SD_MMC_PASS_THRU_PROTOCOL instance.
+  @param[in] Slot           The slot number of the SD card to send the command to.
+
+  @retval EFI_SUCCESS       The SD device is reset correctly.
+  @retval Others            The device reset fails.
+
+**/
+EFI_STATUS
+SdCardReset (
+  IN EFI_SD_MMC_PASS_THRU_PROTOCOL      *PassThru,
+  IN UINT8                              Slot
+  )
+{
+  EFI_SD_MMC_COMMAND_BLOCK              SdMmcCmdBlk;
+  EFI_SD_MMC_STATUS_BLOCK               SdMmcStatusBlk;
+  EFI_SD_MMC_PASS_THRU_COMMAND_PACKET   Packet;
+  EFI_STATUS                            Status;
+
+  ZeroMem (&SdMmcCmdBlk, sizeof (SdMmcCmdBlk));
+  ZeroMem (&SdMmcStatusBlk, sizeof (SdMmcStatusBlk));
+  ZeroMem (&Packet, sizeof (Packet));
+
+  Packet.SdMmcCmdBlk    = &SdMmcCmdBlk;
+  Packet.SdMmcStatusBlk = &SdMmcStatusBlk;
+  Packet.Timeout        = SD_MMC_HC_GENERIC_TIMEOUT;
+
+  SdMmcCmdBlk.CommandIndex = SD_GO_IDLE_STATE;
+  SdMmcCmdBlk.CommandType  = SdMmcCommandTypeBc;
+
+  Status = SdMmcPassThruPassThru (PassThru, Slot, &Packet, NULL);
+
+  return Status;
+}
+
+/**
+  Send command SEND_IF_COND to the device to inquiry the SD Memory Card interface
+  condition.
+
+  Refer to SD Physical Layer Simplified Spec 4.1 Section 4.7 for details.
+
+  @param[in] PassThru       A pointer to the EFI_SD_MMC_PASS_THRU_PROTOCOL instance.
+  @param[in] Slot           The slot number of the SD card to send the command to.
+  @param[in] SupplyVoltage  The supplied voltage by the host.
+  @param[in] CheckPattern   The check pattern to be sent to the device.
+
+  @retval EFI_SUCCESS       The operation is done correctly.
+  @retval Others            The operation fails.
+
+**/
+EFI_STATUS
+SdCardVoltageCheck (
+  IN EFI_SD_MMC_PASS_THRU_PROTOCOL      *PassThru,
+  IN UINT8                              Slot,
+  IN UINT8                              SupplyVoltage,
+  IN UINT8                              CheckPattern
+  )
+{
+  EFI_SD_MMC_COMMAND_BLOCK              SdMmcCmdBlk;
+  EFI_SD_MMC_STATUS_BLOCK               SdMmcStatusBlk;
+  EFI_SD_MMC_PASS_THRU_COMMAND_PACKET   Packet;
+  EFI_STATUS                            Status;
+
+  ZeroMem (&SdMmcCmdBlk, sizeof (SdMmcCmdBlk));
+  ZeroMem (&SdMmcStatusBlk, sizeof (SdMmcStatusBlk));
+  ZeroMem (&Packet, sizeof (Packet));
+
+  Packet.SdMmcCmdBlk    = &SdMmcCmdBlk;
+  Packet.SdMmcStatusBlk = &SdMmcStatusBlk;
+  Packet.Timeout        = SD_MMC_HC_GENERIC_TIMEOUT;
+
+  SdMmcCmdBlk.CommandIndex = SD_SEND_IF_COND;
+  SdMmcCmdBlk.CommandType  = SdMmcCommandTypeBcr;
+  SdMmcCmdBlk.ResponseType = SdMmcResponseTypeR7;
+  SdMmcCmdBlk.CommandArgument = (SupplyVoltage << 8) | CheckPattern;
+
+  Status = SdMmcPassThruPassThru (PassThru, Slot, &Packet, NULL);
+
+  if (!EFI_ERROR (Status)) {
+    if (SdMmcStatusBlk.Resp0 != SdMmcCmdBlk.CommandArgument) {
+      return EFI_DEVICE_ERROR;
+    }
+  }
+
+  return Status;
+}
+
+/**
+  Send command SDIO_SEND_OP_COND to the device to see whether it is SDIO device.
+
+  Refer to SDIO Simplified Spec 3 Section 3.2 for details.
+
+  @param[in] PassThru       A pointer to the EFI_SD_MMC_PASS_THRU_PROTOCOL instance.
+  @param[in] Slot           The slot number of the SD card to send the command to.
+  @param[in] VoltageWindow  The supply voltage window.
+  @param[in] S18R           The boolean to show if it should switch to 1.8v.
+
+  @retval EFI_SUCCESS       The operation is done correctly.
+  @retval Others            The operation fails.
+
+**/
+EFI_STATUS
+SdioSendOpCond (
+  IN EFI_SD_MMC_PASS_THRU_PROTOCOL      *PassThru,
+  IN UINT8                              Slot,
+  IN UINT32                             VoltageWindow,
+  IN BOOLEAN                            S18R
+  )
+{
+  EFI_SD_MMC_COMMAND_BLOCK              SdMmcCmdBlk;
+  EFI_SD_MMC_STATUS_BLOCK               SdMmcStatusBlk;
+  EFI_SD_MMC_PASS_THRU_COMMAND_PACKET   Packet;
+  EFI_STATUS                            Status;
+  UINT32                                Switch;
+
+  ZeroMem (&SdMmcCmdBlk, sizeof (SdMmcCmdBlk));
+  ZeroMem (&SdMmcStatusBlk, sizeof (SdMmcStatusBlk));
+  ZeroMem (&Packet, sizeof (Packet));
+
+  Packet.SdMmcCmdBlk    = &SdMmcCmdBlk;
+  Packet.SdMmcStatusBlk = &SdMmcStatusBlk;
+  Packet.Timeout        = SD_MMC_HC_GENERIC_TIMEOUT;
+
+  SdMmcCmdBlk.CommandIndex = SDIO_SEND_OP_COND;
+  SdMmcCmdBlk.CommandType  = SdMmcCommandTypeBcr;
+  SdMmcCmdBlk.ResponseType = SdMmcResponseTypeR4;
+
+  Switch = S18R ? BIT24 : 0;
+
+  SdMmcCmdBlk.CommandArgument = (VoltageWindow & 0xFFFFFF) | Switch;
+
+  Status = SdMmcPassThruPassThru (PassThru, Slot, &Packet, NULL);
+
+  return Status;
+}
+
+/**
+  Send command SD_SEND_OP_COND to the device to see whether it is SDIO device.
+
+  Refer to SD Physical Layer Simplified Spec 4.1 Section 4.7 for details.
+
+  @param[in]  PassThru       A pointer to the EFI_SD_MMC_PASS_THRU_PROTOCOL instance.
+  @param[in]  Slot           The slot number of the SD card to send the command to.
+  @param[in]  Rca            The relative device address of addressed device.
+  @param[in]  VoltageWindow  The supply voltage window.
+  @param[in]  S18R           The boolean to show if it should switch to 1.8v.
+  @param[in]  Xpc            The boolean to show if it should provide 0.36w power control.
+  @param[in]  Hcs            The boolean to show if it support host capacity info.
+  @param[out] Ocr            The buffer to store returned OCR register value.
+
+  @retval EFI_SUCCESS        The operation is done correctly.
+  @retval Others             The operation fails.
+
+**/
+EFI_STATUS
+SdCardSendOpCond (
+  IN     EFI_SD_MMC_PASS_THRU_PROTOCOL  *PassThru,
+  IN     UINT8                          Slot,
+  IN     UINT16                         Rca,
+  IN     UINT32                         VoltageWindow,
+  IN     BOOLEAN                        S18R,
+  IN     BOOLEAN                        Xpc,
+  IN     BOOLEAN                        Hcs,
+     OUT UINT32                         *Ocr
+  )
+{
+  EFI_SD_MMC_COMMAND_BLOCK              SdMmcCmdBlk;
+  EFI_SD_MMC_STATUS_BLOCK               SdMmcStatusBlk;
+  EFI_SD_MMC_PASS_THRU_COMMAND_PACKET   Packet;
+  EFI_STATUS                            Status;
+  UINT32                                Switch;
+  UINT32                                MaxPower;
+  UINT32                                HostCapacity;
+
+  ZeroMem (&SdMmcCmdBlk, sizeof (SdMmcCmdBlk));
+  ZeroMem (&SdMmcStatusBlk, sizeof (SdMmcStatusBlk));
+  ZeroMem (&Packet, sizeof (Packet));
+
+  Packet.SdMmcCmdBlk    = &SdMmcCmdBlk;
+  Packet.SdMmcStatusBlk = &SdMmcStatusBlk;
+  Packet.Timeout        = SD_MMC_HC_GENERIC_TIMEOUT;
+
+  SdMmcCmdBlk.CommandIndex = SD_APP_CMD;
+  SdMmcCmdBlk.CommandType  = SdMmcCommandTypeAc;
+  SdMmcCmdBlk.ResponseType = SdMmcResponseTypeR1;
+  SdMmcCmdBlk.CommandArgument = (UINT32)Rca << 16;
+
+  Status = SdMmcPassThruPassThru (PassThru, Slot, &Packet, NULL);
+  if (EFI_ERROR (Status)) {
+    return Status;
+  }
+
+  SdMmcCmdBlk.CommandIndex = SD_SEND_OP_COND;
+  SdMmcCmdBlk.CommandType  = SdMmcCommandTypeBcr;
+  SdMmcCmdBlk.ResponseType = SdMmcResponseTypeR3;
+
+  Switch       = S18R ? BIT24 : 0;
+  MaxPower     = Xpc ? BIT28 : 0;
+  HostCapacity = Hcs ? BIT30 : 0;
+
+  SdMmcCmdBlk.CommandArgument = (VoltageWindow & 0xFFFFFF) | Switch | MaxPower | HostCapacity;
+
+  Status = SdMmcPassThruPassThru (PassThru, Slot, &Packet, NULL);
+  if (!EFI_ERROR (Status)) {
+    //
+    // For details, refer to SD Host Controller Simplified Spec 3.0 Table 2-12.
+    //
+    *Ocr = SdMmcStatusBlk.Resp0;
+  }
+
+  return Status;
+}
+
+/**
+  Broadcast command ALL_SEND_CID to the bus to ask all the SD devices to send the
+  data of their CID registers.
+
+  Refer to SD Physical Layer Simplified Spec 4.1 Section 4.7 for details.
+
+  @param[in] PassThru       A pointer to the EFI_SD_MMC_PASS_THRU_PROTOCOL instance.
+  @param[in] Slot           The slot number of the SD card to send the command to.
+
+  @retval EFI_SUCCESS       The operation is done correctly.
+  @retval Others            The operation fails.
+
+**/
+EFI_STATUS
+SdCardAllSendCid (
+  IN EFI_SD_MMC_PASS_THRU_PROTOCOL      *PassThru,
+  IN UINT8                              Slot
+  )
+{
+  EFI_SD_MMC_COMMAND_BLOCK              SdMmcCmdBlk;
+  EFI_SD_MMC_STATUS_BLOCK               SdMmcStatusBlk;
+  EFI_SD_MMC_PASS_THRU_COMMAND_PACKET   Packet;
+  EFI_STATUS                            Status;
+
+  ZeroMem (&SdMmcCmdBlk, sizeof (SdMmcCmdBlk));
+  ZeroMem (&SdMmcStatusBlk, sizeof (SdMmcStatusBlk));
+  ZeroMem (&Packet, sizeof (Packet));
+
+  Packet.SdMmcCmdBlk    = &SdMmcCmdBlk;
+  Packet.SdMmcStatusBlk = &SdMmcStatusBlk;
+  Packet.Timeout        = SD_MMC_HC_GENERIC_TIMEOUT;
+
+  SdMmcCmdBlk.CommandIndex = SD_ALL_SEND_CID;
+  SdMmcCmdBlk.CommandType  = SdMmcCommandTypeBcr;
+  SdMmcCmdBlk.ResponseType = SdMmcResponseTypeR2;
+
+  Status = SdMmcPassThruPassThru (PassThru, Slot, &Packet, NULL);
+
+  return Status;
+}
+
+/**
+  Send command SET_RELATIVE_ADDR to the SD device to assign a Relative device
+  Address (RCA).
+
+  Refer to SD Physical Layer Simplified Spec 4.1 Section 4.7 for details.
+
+  @param[in]  PassThru      A pointer to the EFI_SD_MMC_PASS_THRU_PROTOCOL instance.
+  @param[in]  Slot          The slot number of the SD card to send the command to.
+  @param[out] Rca           The relative device address to assign.
+
+  @retval EFI_SUCCESS       The operation is done correctly.
+  @retval Others            The operation fails.
+
+**/
+EFI_STATUS
+SdCardSetRca (
+  IN     EFI_SD_MMC_PASS_THRU_PROTOCOL  *PassThru,
+  IN     UINT8                          Slot,
+     OUT UINT16                         *Rca
+  )
+{
+  EFI_SD_MMC_COMMAND_BLOCK              SdMmcCmdBlk;
+  EFI_SD_MMC_STATUS_BLOCK               SdMmcStatusBlk;
+  EFI_SD_MMC_PASS_THRU_COMMAND_PACKET   Packet;
+  EFI_STATUS                            Status;
+
+  ZeroMem (&SdMmcCmdBlk, sizeof (SdMmcCmdBlk));
+  ZeroMem (&SdMmcStatusBlk, sizeof (SdMmcStatusBlk));
+  ZeroMem (&Packet, sizeof (Packet));
+
+  Packet.SdMmcCmdBlk    = &SdMmcCmdBlk;
+  Packet.SdMmcStatusBlk = &SdMmcStatusBlk;
+  Packet.Timeout        = SD_MMC_HC_GENERIC_TIMEOUT;
+
+  SdMmcCmdBlk.CommandIndex = SD_SET_RELATIVE_ADDR;
+  SdMmcCmdBlk.CommandType  = SdMmcCommandTypeBcr;
+  SdMmcCmdBlk.ResponseType = SdMmcResponseTypeR6;
+
+  Status = SdMmcPassThruPassThru (PassThru, Slot, &Packet, NULL);
+  if (!EFI_ERROR (Status)) {
+    *Rca = (UINT16)(SdMmcStatusBlk.Resp0 >> 16);
+  }
+
+  return Status;
+}
+
+
+
+
+
+/**
+  Send command SELECT_DESELECT_CARD to the SD device to select/deselect it.
+
+  Refer to SD Physical Layer Simplified Spec 4.1 Section 4.7 for details.
+
+  @param[in]  PassThru      A pointer to the EFI_SD_MMC_PASS_THRU_PROTOCOL instance.
+  @param[in]  Slot          The slot number of the SD card to send the command to.
+  @param[in]  Rca           The relative device address of selected device.
+
+  @retval EFI_SUCCESS       The operation is done correctly.
+  @retval Others            The operation fails.
+
+**/
+EFI_STATUS
+SdCardSelect (
+  IN EFI_SD_MMC_PASS_THRU_PROTOCOL      *PassThru,
+  IN UINT8                              Slot,
+  IN UINT16                             Rca
+  )
+{
+  EFI_SD_MMC_COMMAND_BLOCK              SdMmcCmdBlk;
+  EFI_SD_MMC_STATUS_BLOCK               SdMmcStatusBlk;
+  EFI_SD_MMC_PASS_THRU_COMMAND_PACKET   Packet;
+  EFI_STATUS                            Status;
+
+  ZeroMem (&SdMmcCmdBlk, sizeof (SdMmcCmdBlk));
+  ZeroMem (&SdMmcStatusBlk, sizeof (SdMmcStatusBlk));
+  ZeroMem (&Packet, sizeof (Packet));
+
+  Packet.SdMmcCmdBlk    = &SdMmcCmdBlk;
+  Packet.SdMmcStatusBlk = &SdMmcStatusBlk;
+  Packet.Timeout        = SD_MMC_HC_GENERIC_TIMEOUT;
+
+  SdMmcCmdBlk.CommandIndex = SD_SELECT_DESELECT_CARD;
+  SdMmcCmdBlk.CommandType  = SdMmcCommandTypeAc;
+  if (Rca != 0) {
+    SdMmcCmdBlk.ResponseType = SdMmcResponseTypeR1b;
+  }
+  SdMmcCmdBlk.CommandArgument = (UINT32)Rca << 16;
+
+  Status = SdMmcPassThruPassThru (PassThru, Slot, &Packet, NULL);
+
+  return Status;
+}
+
+/**
+  Send command VOLTAGE_SWITCH to the SD device to switch the voltage of the device.
+
+  Refer to SD Physical Layer Simplified Spec 4.1 Section 4.7 for details.
+
+  @param[in]  PassThru      A pointer to the EFI_SD_MMC_PASS_THRU_PROTOCOL instance.
+  @param[in]  Slot          The slot number of the SD card to send the command to.
+
+  @retval EFI_SUCCESS       The operation is done correctly.
+  @retval Others            The operation fails.
+
+**/
+EFI_STATUS
+SdCardVoltageSwitch (
+  IN EFI_SD_MMC_PASS_THRU_PROTOCOL      *PassThru,
+  IN UINT8                              Slot
+  )
+{
+  EFI_SD_MMC_COMMAND_BLOCK              SdMmcCmdBlk;
+  EFI_SD_MMC_STATUS_BLOCK               SdMmcStatusBlk;
+  EFI_SD_MMC_PASS_THRU_COMMAND_PACKET   Packet;
+  EFI_STATUS                            Status;
+
+  ZeroMem (&SdMmcCmdBlk, sizeof (SdMmcCmdBlk));
+  ZeroMem (&SdMmcStatusBlk, sizeof (SdMmcStatusBlk));
+  ZeroMem (&Packet, sizeof (Packet));
+
+  Packet.SdMmcCmdBlk    = &SdMmcCmdBlk;
+  Packet.SdMmcStatusBlk = &SdMmcStatusBlk;
+  Packet.Timeout        = SD_MMC_HC_GENERIC_TIMEOUT;
+
+  SdMmcCmdBlk.CommandIndex = SD_VOLTAGE_SWITCH;
+  SdMmcCmdBlk.CommandType  = SdMmcCommandTypeAc;
+  SdMmcCmdBlk.ResponseType = SdMmcResponseTypeR1;
+  SdMmcCmdBlk.CommandArgument = 0;
+
+  Status = SdMmcPassThruPassThru (PassThru, Slot, &Packet, NULL);
+
+  return Status;
+}
+
+/**
+  Send command SET_BUS_WIDTH to the SD device to set the bus width.
+
+  Refer to SD Physical Layer Simplified Spec 4.1 Section 4.7 for details.
+
+  @param[in] PassThru       A pointer to the EFI_SD_MMC_PASS_THRU_PROTOCOL instance.
+  @param[in] Slot           The slot number of the SD card to send the command to.
+  @param[in] Rca            The relative device address of addressed device.
+  @param[in] BusWidth       The bus width to be set, it could be 1 or 4.
+
+  @retval EFI_SUCCESS       The operation is done correctly.
+  @retval Others            The operation fails.
+
+**/
+EFI_STATUS
+SdCardSetBusWidth (
+  IN EFI_SD_MMC_PASS_THRU_PROTOCOL      *PassThru,
+  IN UINT8                              Slot,
+  IN UINT16                             Rca,
+  IN UINT8                              BusWidth
+  )
+{
+  EFI_SD_MMC_COMMAND_BLOCK              SdMmcCmdBlk;
+  EFI_SD_MMC_STATUS_BLOCK               SdMmcStatusBlk;
+  EFI_SD_MMC_PASS_THRU_COMMAND_PACKET   Packet;
+  EFI_STATUS                            Status;
+  UINT8                                 Value;
+
+  ZeroMem (&SdMmcCmdBlk, sizeof (SdMmcCmdBlk));
+  ZeroMem (&SdMmcStatusBlk, sizeof (SdMmcStatusBlk));
+  ZeroMem (&Packet, sizeof (Packet));
+
+  Packet.SdMmcCmdBlk    = &SdMmcCmdBlk;
+  Packet.SdMmcStatusBlk = &SdMmcStatusBlk;
+  Packet.Timeout        = SD_MMC_HC_GENERIC_TIMEOUT;
+
+  SdMmcCmdBlk.CommandIndex = SD_APP_CMD;
+  SdMmcCmdBlk.CommandType  = SdMmcCommandTypeAc;
+  SdMmcCmdBlk.ResponseType = SdMmcResponseTypeR1;
+  SdMmcCmdBlk.CommandArgument = (UINT32)Rca << 16;
+
+  Status = SdMmcPassThruPassThru (PassThru, Slot, &Packet, NULL);
+  if (EFI_ERROR (Status)) {
+    return Status;
+  }
+
+  SdMmcCmdBlk.CommandIndex = SD_SET_BUS_WIDTH;
+  SdMmcCmdBlk.CommandType  = SdMmcCommandTypeAc;
+  SdMmcCmdBlk.ResponseType = SdMmcResponseTypeR1;
+
+  if (BusWidth == 1) {
+    Value = 0;
+  } else if (BusWidth == 4) {
+    Value = 2;
+  } else {
+    return EFI_INVALID_PARAMETER;
+  }
+
+  SdMmcCmdBlk.CommandArgument = Value & 0x3;
+
+  Status = SdMmcPassThruPassThru (PassThru, Slot, &Packet, NULL);
+  return Status;
+}
+
+/**
+  Send command SWITCH_FUNC to the SD device to check switchable function or switch card function.
+
+  Refer to SD Physical Layer Simplified Spec 4.1 Section 4.7 for details.
+
+  @param[in]  PassThru      A pointer to the EFI_SD_MMC_PASS_THRU_PROTOCOL instance.
+  @param[in]  Slot          The slot number of the SD card to send the command to.
+  @param[in]  AccessMode    The value for access mode group.
+  @param[in]  CommandSystem The value for command set group.
+  @param[in]  DriveStrength The value for drive length group.
+  @param[in]  PowerLimit    The value for power limit group.
+  @param[in]  Mode          Switch or check function.
+  @param[out] SwitchResp    The return switch function status.
+
+  @retval EFI_SUCCESS       The operation is done correctly.
+  @retval Others            The operation fails.
+
+**/
+EFI_STATUS
+SdCardSwitch (
+  IN     EFI_SD_MMC_PASS_THRU_PROTOCOL  *PassThru,
+  IN     UINT8                          Slot,
+  IN     UINT8                          AccessMode,
+  IN     UINT8                          CommandSystem,
+  IN     UINT8                          DriveStrength,
+  IN     UINT8                          PowerLimit,
+  IN     BOOLEAN                        Mode,
+     OUT UINT8                          *SwitchResp
+  )
+{
+  EFI_SD_MMC_COMMAND_BLOCK              SdMmcCmdBlk;
+  EFI_SD_MMC_STATUS_BLOCK               SdMmcStatusBlk;
+  EFI_SD_MMC_PASS_THRU_COMMAND_PACKET   Packet;
+  EFI_STATUS                            Status;
+  UINT32                                ModeValue;
+
+  ZeroMem (&SdMmcCmdBlk, sizeof (SdMmcCmdBlk));
+  ZeroMem (&SdMmcStatusBlk, sizeof (SdMmcStatusBlk));
+  ZeroMem (&Packet, sizeof (Packet));
+
+  Packet.SdMmcCmdBlk    = &SdMmcCmdBlk;
+  Packet.SdMmcStatusBlk = &SdMmcStatusBlk;
+  Packet.Timeout        = SD_MMC_HC_GENERIC_TIMEOUT;
+
+  SdMmcCmdBlk.CommandIndex = SD_SWITCH_FUNC;
+  SdMmcCmdBlk.CommandType  = SdMmcCommandTypeAdtc;
+  SdMmcCmdBlk.ResponseType = SdMmcResponseTypeR1;
+
+  ModeValue = Mode ? BIT31 : 0;
+  SdMmcCmdBlk.CommandArgument = (AccessMode & 0xF) | ((PowerLimit & 0xF) << 4) | \
+                                ((DriveStrength & 0xF) << 8) | ((DriveStrength & 0xF) << 12) | \
+                                ModeValue;
+
+  Packet.InDataBuffer     = SwitchResp;
+  Packet.InTransferLength = 64;
+
+  Status = SdMmcPassThruPassThru (PassThru, Slot, &Packet, NULL);
+
+  return Status;
+}
+
+/**
+  Send command SEND_STATUS to the addressed SD device to get its status register.
+
+  Refer to SD Physical Layer Simplified Spec 4.1 Section 4.7 for details.
+
+  @param[in]  PassThru      A pointer to the EFI_SD_MMC_PASS_THRU_PROTOCOL instance.
+  @param[in]  Slot          The slot number of the SD card to send the command to.
+  @param[in]  Rca           The relative device address of addressed device.
+  @param[out] DevStatus     The returned device status.
+
+  @retval EFI_SUCCESS       The operation is done correctly.
+  @retval Others            The operation fails.
+
+**/
+EFI_STATUS
+SdCardSendStatus (
+  IN     EFI_SD_MMC_PASS_THRU_PROTOCOL  *PassThru,
+  IN     UINT8                          Slot,
+  IN     UINT16                         Rca,
+     OUT UINT32                         *DevStatus
+  )
+{
+  EFI_SD_MMC_COMMAND_BLOCK              SdMmcCmdBlk;
+  EFI_SD_MMC_STATUS_BLOCK               SdMmcStatusBlk;
+  EFI_SD_MMC_PASS_THRU_COMMAND_PACKET   Packet;
+  EFI_STATUS                            Status;
+
+  ZeroMem (&SdMmcCmdBlk, sizeof (SdMmcCmdBlk));
+  ZeroMem (&SdMmcStatusBlk, sizeof (SdMmcStatusBlk));
+  ZeroMem (&Packet, sizeof (Packet));
+
+  Packet.SdMmcCmdBlk    = &SdMmcCmdBlk;
+  Packet.SdMmcStatusBlk = &SdMmcStatusBlk;
+  Packet.Timeout        = SD_MMC_HC_GENERIC_TIMEOUT;
+
+  SdMmcCmdBlk.CommandIndex = SD_SEND_STATUS;
+  SdMmcCmdBlk.CommandType  = SdMmcCommandTypeAc;
+  SdMmcCmdBlk.ResponseType = SdMmcResponseTypeR1;
+  SdMmcCmdBlk.CommandArgument = (UINT32)Rca << 16;
+
+  Status = SdMmcPassThruPassThru (PassThru, Slot, &Packet, NULL);
+  if (!EFI_ERROR (Status)) {
+    *DevStatus = SdMmcStatusBlk.Resp0;
+  }
+
+  return Status;
+}
+
+/**
+  Send command SEND_TUNING_BLOCK to the SD device for HS200 optimal sampling point
+  detection.
+
+  It may be sent up to 40 times until the host finishes the tuning procedure.
+
+  Refer to SD Physical Layer Simplified Spec 4.1 Section 4.7 for details.
+
+  @param[in] PassThru       A pointer to the EFI_SD_MMC_PASS_THRU_PROTOCOL instance.
+  @param[in] Slot           The slot number of the SD card to send the command to.
+
+  @retval EFI_SUCCESS       The operation is done correctly.
+  @retval Others            The operation fails.
+
+**/
+EFI_STATUS
+SdCardSendTuningBlk (
+  IN EFI_SD_MMC_PASS_THRU_PROTOCOL      *PassThru,
+  IN UINT8                              Slot
+  )
+{
+  EFI_SD_MMC_COMMAND_BLOCK              SdMmcCmdBlk;
+  EFI_SD_MMC_STATUS_BLOCK               SdMmcStatusBlk;
+  EFI_SD_MMC_PASS_THRU_COMMAND_PACKET   Packet;
+  EFI_STATUS                            Status;
+  UINT8                                 TuningBlock[64];
+
+  ZeroMem (&SdMmcCmdBlk, sizeof (SdMmcCmdBlk));
+  ZeroMem (&SdMmcStatusBlk, sizeof (SdMmcStatusBlk));
+  ZeroMem (&Packet, sizeof (Packet));
+
+  Packet.SdMmcCmdBlk    = &SdMmcCmdBlk;
+  Packet.SdMmcStatusBlk = &SdMmcStatusBlk;
+  Packet.Timeout        = SD_MMC_HC_GENERIC_TIMEOUT;
+
+  SdMmcCmdBlk.CommandIndex = SD_SEND_TUNING_BLOCK;
+  SdMmcCmdBlk.CommandType  = SdMmcCommandTypeAdtc;
+  SdMmcCmdBlk.ResponseType = SdMmcResponseTypeR1;
+  SdMmcCmdBlk.CommandArgument = 0;
+
+  Packet.InDataBuffer     = TuningBlock;
+  Packet.InTransferLength = sizeof (TuningBlock);
+
+  Status = SdMmcPassThruPassThru (PassThru, Slot, &Packet, NULL);
+
+  return Status;
+}
+
+/**
+  Tunning the sampling point of SDR104 or SDR50 bus speed mode.
+
+  Command SD_SEND_TUNING_BLOCK may be sent up to 40 times until the host finishes the
+  tuning procedure.
+
+  Refer to SD Physical Layer Simplified Spec 4.1 Section 4.7 and
+  SD Host Controller Simplified Spec 3.0 section Figure 3-7 for details.
+
+  @param[in] PciIo          A pointer to the EFI_PCI_IO_PROTOCOL instance.
+  @param[in] PassThru       A pointer to the EFI_SD_MMC_PASS_THRU_PROTOCOL instance.
+  @param[in] Slot           The slot number of the SD card to send the command to.
+
+  @retval EFI_SUCCESS       The operation is done correctly.
+  @retval Others            The operation fails.
+
+**/
+EFI_STATUS
+SdCardTuningClock (
+  IN EFI_PCI_IO_PROTOCOL                *PciIo,
+  IN EFI_SD_MMC_PASS_THRU_PROTOCOL      *PassThru,
+  IN UINT8                              Slot
+  )
+{
+  EFI_STATUS          Status;
+  UINT8               HostCtrl2;
+  UINT8               Retry;
+
+  //
+  // Notify the host that the sampling clock tuning procedure starts.
+  //
+  HostCtrl2 = BIT6;
+  Status = SdMmcHcOrMmio (PciIo, Slot, SD_MMC_HC_HOST_CTRL2, sizeof (HostCtrl2), &HostCtrl2);
+  if (EFI_ERROR (Status)) {
+    return Status;
+  }
+  //
+  // Ask the device to send a sequence of tuning blocks till the tuning procedure is done.
+  //
+  Retry = 0;
+  do {
+    Status = SdCardSendTuningBlk (PassThru, Slot);
+    if (EFI_ERROR (Status)) {
+      DEBUG ((DEBUG_ERROR, "SdCardSendTuningBlk: Send tuning block fails with %r\n", Status));
+      return Status;
+    }
+
+    Status = SdMmcHcRwMmio (PciIo, Slot, SD_MMC_HC_HOST_CTRL2, TRUE, sizeof (HostCtrl2), &HostCtrl2);
+    if (EFI_ERROR (Status)) {
+      return Status;
+    }
+
+    if ((HostCtrl2 & (BIT6 | BIT7)) == 0) {
+      break;
+    }
+    if ((HostCtrl2 & (BIT6 | BIT7)) == BIT7) {
+      return EFI_SUCCESS;
+    }
+  } while (++Retry < 40);
+
+  DEBUG ((DEBUG_ERROR, "SdCardTuningClock: Send tuning block fails at %d times with HostCtrl2 %02x\n", Retry, HostCtrl2));
+  //
+  // Abort the tuning procedure and reset the tuning circuit.
+  //
+  HostCtrl2 = (UINT8)~(BIT6 | BIT7);
+  Status = SdMmcHcAndMmio (PciIo, Slot, SD_MMC_HC_HOST_CTRL2, sizeof (HostCtrl2), &HostCtrl2);
+  if (EFI_ERROR (Status)) {
+    return Status;
+  }
+  return EFI_DEVICE_ERROR;
+}
+
+/**
+  Switch the bus width to specified width.
+
+  Refer to SD Physical Layer Simplified Spec 4.1 Section 4.7 and
+  SD Host Controller Simplified Spec 3.0 section Figure 3-7 for details.
+
+  @param[in] PciIo          A pointer to the EFI_PCI_IO_PROTOCOL instance.
+  @param[in] PassThru       A pointer to the EFI_SD_MMC_PASS_THRU_PROTOCOL instance.
+  @param[in] Slot           The slot number of the SD card to send the command to.
+  @param[in] Rca            The relative device address to be assigned.
+  @param[in] BusWidth       The bus width to be set, it could be 4 or 8.
+
+  @retval EFI_SUCCESS       The operation is done correctly.
+  @retval Others            The operation fails.
+
+**/
+EFI_STATUS
+SdCardSwitchBusWidth (
+  IN EFI_PCI_IO_PROTOCOL                *PciIo,
+  IN EFI_SD_MMC_PASS_THRU_PROTOCOL      *PassThru,
+  IN UINT8                              Slot,
+  IN UINT16                             Rca,
+  IN UINT8                              BusWidth
+  )
+{
+  EFI_STATUS          Status;
+  UINT32              DevStatus;
+
+  Status = SdCardSetBusWidth (PassThru, Slot, Rca, BusWidth);
+  if (EFI_ERROR (Status)) {
+    DEBUG ((DEBUG_ERROR, "SdCardSwitchBusWidth: Switch to bus width %d fails with %r\n", BusWidth, Status));
+    return Status;
+  }
+
+  Status = SdCardSendStatus (PassThru, Slot, Rca, &DevStatus);
+  if (EFI_ERROR (Status)) {
+    DEBUG ((DEBUG_ERROR, "SdCardSwitchBusWidth: Send status fails with %r\n", Status));
+    return Status;
+  }
+  //
+  // Check the switch operation is really successful or not.
+  //
+  if ((DevStatus >> 16) != 0) {
+    DEBUG ((DEBUG_ERROR, "SdCardSwitchBusWidth: The switch operation fails as DevStatus is 0x%08x\n", DevStatus));
+    return EFI_DEVICE_ERROR;
+  }
+
+  Status = SdMmcHcSetBusWidth (PciIo, Slot, BusWidth);
+
+  return Status;
+}
+
+/**
+  Switch the high speed timing according to request.
+
+  Refer to SD Physical Layer Simplified Spec 4.1 Section 4.7 and
+  SD Host Controller Simplified Spec 3.0 section Figure 2-29 for details.
+
+  @param[in] PciIo          A pointer to the EFI_PCI_IO_PROTOCOL instance.
+  @param[in] PassThru       A pointer to the EFI_SD_MMC_PASS_THRU_PROTOCOL instance.
+  @param[in] Slot           The slot number of the SD card to send the command to.
+  @param[in] Rca            The relative device address to be assigned.
+  @param[in] S18A           The boolean to show if it's a UHS-I SD card.
+
+  @retval EFI_SUCCESS       The operation is done correctly.
+  @retval Others            The operation fails.
+
+**/
+EFI_STATUS
+SdCardSetBusMode (
+  IN EFI_PCI_IO_PROTOCOL                *PciIo,
+  IN EFI_SD_MMC_PASS_THRU_PROTOCOL      *PassThru,
+  IN UINT8                              Slot,
+  IN UINT16                             Rca,
+  IN BOOLEAN                            S18A
+  )
+{
+  EFI_STATUS                   Status;
+  SD_MMC_HC_SLOT_CAP           *Capability;
+  UINT32                       ClockFreq;
+  UINT8                        BusWidth;
+  UINT8                        AccessMode;
+  UINT8                        HostCtrl1;
+  UINT8                        SwitchResp[64];
+  SD_MMC_BUS_MODE              Timing;
+  SD_MMC_HC_PRIVATE_DATA       *Private;
+
+  Private = SD_MMC_HC_PRIVATE_FROM_THIS (PassThru);
+
+  Capability = &Private->Capability[Slot];
+
+  Status = SdCardSelect (PassThru, Slot, Rca);
+  if (EFI_ERROR (Status)) {
+    return Status;
+  }
+
+  BusWidth = 4;
+
+  Status = SdCardSwitchBusWidth (PciIo, PassThru, Slot, Rca, BusWidth);
+  if (EFI_ERROR (Status)) {
+    return Status;
+  }
+  //
+  // Get the supported bus speed from SWITCH cmd return data group #1.
+  //
+  Status = SdCardSwitch (PassThru, Slot, 0xF, 0xF, 0xF, 0xF, FALSE, SwitchResp);
+  if (EFI_ERROR (Status)) {
+    return Status;
+  }
+  //
+  // Calculate supported bus speed/bus width/clock frequency by host and device capability.
+  //
+  ClockFreq = 0;
+  if (S18A && (Capability->Sdr104 != 0) && ((SwitchResp[13] & BIT3) != 0)) {
+    ClockFreq = 208;
+    AccessMode = 3;
+    Timing = SdMmcUhsSdr104;
+  } else if (S18A && (Capability->Sdr50 != 0) && ((SwitchResp[13] & BIT2) != 0)) {
+    ClockFreq = 100;
+    AccessMode = 2;
+    Timing = SdMmcUhsSdr50;
+  } else if (S18A && (Capability->Ddr50 != 0) && ((SwitchResp[13] & BIT4) != 0)) {
+    ClockFreq = 50;
+    AccessMode = 4;
+    Timing = SdMmcUhsDdr50;
+  } else if ((SwitchResp[13] & BIT1) != 0) {
+    ClockFreq = 50;
+    AccessMode = 1;
+    Timing = SdMmcUhsSdr25;
+  } else {
+    ClockFreq = 25;
+    AccessMode = 0;
+    Timing = SdMmcUhsSdr12;
+  }
+
+  Status = SdCardSwitch (PassThru, Slot, AccessMode, 0xF, 0xF, 0xF, TRUE, SwitchResp);
+  if (EFI_ERROR (Status)) {
+    return Status;
+  }
+
+  if ((SwitchResp[16] & 0xF) != AccessMode) {
+    DEBUG ((DEBUG_ERROR, "SdCardSetBusMode: Switch to AccessMode %d ClockFreq %d BusWidth %d fails! The Switch response is 0x%1x\n", AccessMode, ClockFreq, BusWidth, SwitchResp[16] & 0xF));
+    return EFI_DEVICE_ERROR;
+  }
+
+  DEBUG ((DEBUG_INFO, "SdCardSetBusMode: Switch to AccessMode %d ClockFreq %d BusWidth %d\n", AccessMode, ClockFreq, BusWidth));
+
+  //
+  // Set to Hight Speed timing
+  //
+  if (AccessMode == 1) {
+    HostCtrl1 = BIT2;
+    Status = SdMmcHcOrMmio (PciIo, Slot, SD_MMC_HC_HOST_CTRL1, sizeof (HostCtrl1), &HostCtrl1);
+    if (EFI_ERROR (Status)) {
+      return Status;
+    }
+  }
+
+  Status = SdMmcHcUhsSignaling (Private->ControllerHandle, PciIo, Slot, Timing);
+  if (EFI_ERROR (Status)) {
+    return Status;
+  }
+
+  Status = SdMmcHcClockSupply (PciIo, Slot, ClockFreq * 1000, Private->BaseClkFreq[Slot], Private->ControllerVersion[Slot]);
+  if (EFI_ERROR (Status)) {
+    return Status;
+  }
+
+  if (mOverride != NULL && mOverride->NotifyPhase != NULL) {
+    Status = mOverride->NotifyPhase (
+                          Private->ControllerHandle,
+                          Slot,
+                          EdkiiSdMmcSwitchClockFreqPost,
+                          &Timing
+                          );
+    if (EFI_ERROR (Status)) {
+      DEBUG ((
+        DEBUG_ERROR,
+        "%a: SD/MMC switch clock freq post notifier callback failed - %r\n",
+        __FUNCTION__,
+        Status
+        ));
+      return Status;
+    }
+  }
+
+  if ((AccessMode == 3) || ((AccessMode == 2) && (Capability->TuningSDR50 != 0))) {
+    Status = SdCardTuningClock (PciIo, PassThru, Slot);
+    if (EFI_ERROR (Status)) {
+      return Status;
+    }
+  }
+
+  return Status;
+}
+
+/**
+  Execute SD device identification procedure.
+
+  Refer to SD Physical Layer Simplified Spec 4.1 Section 3.6 for details.
+
+  @param[in] Private        A pointer to the SD_MMC_HC_PRIVATE_DATA instance.
+  @param[in] Slot           The slot number of the SD card to send the command to.
+
+  @retval EFI_SUCCESS       There is a SD card.
+  @retval Others            There is not a SD card.
+
+**/
+EFI_STATUS
+SdCardIdentification (
+  IN SD_MMC_HC_PRIVATE_DATA             *Private,
+  IN UINT8                              Slot
+  )
+{
+  EFI_STATUS                     Status;
+  EFI_PCI_IO_PROTOCOL            *PciIo;
+  EFI_SD_MMC_PASS_THRU_PROTOCOL  *PassThru;
+  UINT32                         Ocr;
+  UINT16                         Rca;
+  BOOLEAN                        Xpc;
+  BOOLEAN                        S18r;
+  UINT64                         MaxCurrent;
+  UINT16                         ControllerVer;
+  UINT8                          PowerCtrl;
+  UINT32                         PresentState;
+  UINT8                          HostCtrl2;
+  UINTN                          Retry;
+
+  PciIo    = Private->PciIo;
+  PassThru = &Private->PassThru;
+  //
+  // 1. Send Cmd0 to the device
+  //
+  Status = SdCardReset (PassThru, Slot);
+  if (EFI_ERROR (Status)) {
+    DEBUG ((DEBUG_INFO, "SdCardIdentification: Executing Cmd0 fails with %r\n", Status));
+    return Status;
+  }
+  //
+  // 2. Send Cmd8 to the device
+  //
+  Status = SdCardVoltageCheck (PassThru, Slot, 0x1, 0xFF);
+  if (EFI_ERROR (Status)) {
+    DEBUG ((DEBUG_INFO, "SdCardIdentification: Executing Cmd8 fails with %r\n", Status));
+    return Status;
+  }
+  //
+  // 3. Send SDIO Cmd5 to the device to the SDIO device OCR register.
+  //
+  Status = SdioSendOpCond (PassThru, Slot, 0, FALSE);
+  if (!EFI_ERROR (Status)) {
+    DEBUG ((DEBUG_INFO, "SdCardIdentification: Found SDIO device, ignore it as we don't support\n"));
+    return EFI_DEVICE_ERROR;
+  }
+  //
+  // 4. Send Acmd41 with voltage window 0 to the device
+  //
+  Status = SdCardSendOpCond (PassThru, Slot, 0, 0, FALSE, FALSE, FALSE, &Ocr);
+  if (EFI_ERROR (Status)) {
+    DEBUG ((DEBUG_INFO, "SdCardIdentification: Executing SdCardSendOpCond fails with %r\n", Status));
+    return EFI_DEVICE_ERROR;
+  }
+
+  if (Private->Capability[Slot].Voltage33 != 0) {
+    //
+    // Support 3.3V
+    //
+    MaxCurrent = ((UINT32)Private->MaxCurrent[Slot] & 0xFF) * 4;
+  } else if (Private->Capability[Slot].Voltage30 != 0) {
+    //
+    // Support 3.0V
+    //
+    MaxCurrent = (((UINT32)Private->MaxCurrent[Slot] >> 8) & 0xFF) * 4;
+  } else if (Private->Capability[Slot].Voltage18 != 0) {
+    //
+    // Support 1.8V
+    //
+    MaxCurrent = (((UINT32)Private->MaxCurrent[Slot] >> 16) & 0xFF) * 4;
+  } else {
+    ASSERT (FALSE);
+    return EFI_DEVICE_ERROR;
+  }
+
+  if (MaxCurrent >= 150) {
+    Xpc = TRUE;
+  } else {
+    Xpc = FALSE;
+  }
+
+  Status = SdMmcHcRwMmio (PciIo, Slot, SD_MMC_HC_CTRL_VER, TRUE, sizeof (ControllerVer), &ControllerVer);
+  if (EFI_ERROR (Status)) {
+    return Status;
+  }
+
+  if (((ControllerVer & 0xFF) >= SD_MMC_HC_CTRL_VER_300) &&
+      ((ControllerVer & 0xFF) <= SD_MMC_HC_CTRL_VER_420)) {
+    S18r = TRUE;
+  } else if (((ControllerVer & 0xFF) == SD_MMC_HC_CTRL_VER_100) || ((ControllerVer & 0xFF) == SD_MMC_HC_CTRL_VER_200)) {
+    S18r = FALSE;
+  } else {
+    ASSERT (FALSE);
+    return EFI_UNSUPPORTED;
+  }
+  //
+  // 5. Repeatly send Acmd41 with supply voltage window to the device.
+  //    Note here we only support the cards complied with SD physical
+  //    layer simplified spec version 2.0 and version 3.0 and above.
+  //
+  Ocr   = 0;
+  Retry = 0;
+  do {
+    Status = SdCardSendOpCond (PassThru, Slot, 0, Ocr, S18r, Xpc, TRUE, &Ocr);
+    if (EFI_ERROR (Status)) {
+      DEBUG ((DEBUG_ERROR, "SdCardIdentification: SdCardSendOpCond fails with %r Ocr %x, S18r %x, Xpc %x\n", Status, Ocr, S18r, Xpc));
+      return EFI_DEVICE_ERROR;
+    }
+
+    if (Retry++ == 100) {
+      DEBUG ((DEBUG_ERROR, "SdCardIdentification: SdCardSendOpCond fails too many times\n"));
+      return EFI_DEVICE_ERROR;
+    }
+    gBS->Stall(10 * 1000);
+  } while ((Ocr & BIT31) == 0);
+
+  //
+  // 6. If the S18A bit is set and the Host Controller supports 1.8V signaling
+  //    (One of support bits is set to 1: SDR50, SDR104 or DDR50 in the
+  //    Capabilities register), switch its voltage to 1.8V.
+  //
+  if ((Private->Capability[Slot].Sdr50 != 0 ||
+       Private->Capability[Slot].Sdr104 != 0 ||
+       Private->Capability[Slot].Ddr50 != 0) &&
+       ((Ocr & BIT24) != 0)) {
+    Status = SdCardVoltageSwitch (PassThru, Slot);
+    if (EFI_ERROR (Status)) {
+      DEBUG ((DEBUG_ERROR, "SdCardIdentification: Executing SdCardVoltageSwitch fails with %r\n", Status));
+      Status = EFI_DEVICE_ERROR;
+      goto Error;
+    } else {
+      Status = SdMmcHcStopClock (PciIo, Slot);
+      if (EFI_ERROR (Status)) {
+        Status = EFI_DEVICE_ERROR;
+        goto Error;
+      }
+
+      SdMmcHcRwMmio (PciIo, Slot, SD_MMC_HC_PRESENT_STATE, TRUE, sizeof (PresentState), &PresentState);
+      if (((PresentState >> 20) & 0xF) != 0) {
+        DEBUG ((DEBUG_ERROR, "SdCardIdentification: SwitchVoltage fails with PresentState = 0x%x\n", PresentState));
+        Status = EFI_DEVICE_ERROR;
+        goto Error;
+      }
+      HostCtrl2  = BIT3;
+      SdMmcHcOrMmio (PciIo, Slot, SD_MMC_HC_HOST_CTRL2, sizeof (HostCtrl2), &HostCtrl2);
+
+      gBS->Stall (5000);
+
+      SdMmcHcRwMmio (PciIo, Slot, SD_MMC_HC_HOST_CTRL2, TRUE, sizeof (HostCtrl2), &HostCtrl2);
+      if ((HostCtrl2 & BIT3) == 0) {
+        DEBUG ((DEBUG_ERROR, "SdCardIdentification: SwitchVoltage fails with HostCtrl2 = 0x%x\n", HostCtrl2));
+        Status = EFI_DEVICE_ERROR;
+        goto Error;
+      }
+
+      SdMmcHcInitClockFreq (PciIo, Slot, Private->BaseClkFreq[Slot], Private->ControllerVersion[Slot]);
+
+      gBS->Stall (1000);
+
+      SdMmcHcRwMmio (PciIo, Slot, SD_MMC_HC_PRESENT_STATE, TRUE, sizeof (PresentState), &PresentState);
+      if (((PresentState >> 20) & 0xF) != 0xF) {
+        DEBUG ((DEBUG_ERROR, "SdCardIdentification: SwitchVoltage fails with PresentState = 0x%x, It should be 0xF\n", PresentState));
+        Status = EFI_DEVICE_ERROR;
+        goto Error;
+      }
+    }
+    DEBUG ((DEBUG_INFO, "SdCardIdentification: Switch to 1.8v signal voltage success\n"));
+  }
+
+  Status = SdCardAllSendCid (PassThru, Slot);
+  if (EFI_ERROR (Status)) {
+    DEBUG ((DEBUG_ERROR, "SdCardIdentification: Executing SdCardAllSendCid fails with %r\n", Status));
+    return Status;
+  }
+
+  Status = SdCardSetRca (PassThru, Slot, &Rca);
+  if (EFI_ERROR (Status)) {
+    DEBUG ((DEBUG_ERROR, "SdCardIdentification: Executing SdCardSetRca fails with %r\n", Status));
+    return Status;
+  }
+  //
+  // Enter Data Tranfer Mode.
+  //
+  DEBUG ((DEBUG_INFO, "SdCardIdentification: Found a SD device at slot [%d]\n", Slot));
+  Private->Slot[Slot].CardType = SdCardType;
+
+  Status = SdCardSetBusMode (PciIo, PassThru, Slot, Rca, ((Ocr & BIT24) != 0));
+
+  return Status;
+
+Error:
+  //
+  // Set SD Bus Power = 0
+  //
+  PowerCtrl = (UINT8)~BIT0;
+  Status = SdMmcHcAndMmio (PciIo, Slot, SD_MMC_HC_POWER_CTRL, sizeof (PowerCtrl), &PowerCtrl);
+  return EFI_DEVICE_ERROR;
+}
+