/** @file
*
*  Copyright (c) 2017, Linaro, Ltd. All rights reserved.
*
*  SPDX-License-Identifier: BSD-2-Clause-Patent
*
**/

#include <Library/BaseLib.h>
#include <Library/DebugLib.h>
#include <Library/DevicePathLib.h>
#include <Library/DtPlatformDtbLoaderLib.h>
#include <Library/HiiLib.h>
#include <Library/MemoryAllocationLib.h>
#include <Library/UefiBootServicesTableLib.h>
#include <Library/UefiDriverEntryPoint.h>
#include <Library/UefiRuntimeServicesTableLib.h>

#include "DtPlatformDxe.h"

extern  UINT8                     DtPlatformHiiBin[];
extern  UINT8                     DtPlatformDxeStrings[];

typedef struct {
  VENDOR_DEVICE_PATH              VendorDevicePath;
  EFI_DEVICE_PATH_PROTOCOL        End;
} HII_VENDOR_DEVICE_PATH;

STATIC HII_VENDOR_DEVICE_PATH     mDtPlatformDxeVendorDevicePath = {
  {
    {
      HARDWARE_DEVICE_PATH,
      HW_VENDOR_DP,
      {
        (UINT8) (sizeof (VENDOR_DEVICE_PATH)),
        (UINT8) ((sizeof (VENDOR_DEVICE_PATH)) >> 8)
      }
    },
    DT_PLATFORM_FORMSET_GUID
  },
  {
    END_DEVICE_PATH_TYPE,
    END_ENTIRE_DEVICE_PATH_SUBTYPE,
    {
      (UINT8) (END_DEVICE_PATH_LENGTH),
      (UINT8) ((END_DEVICE_PATH_LENGTH) >> 8)
    }
  }
};

STATIC
EFI_STATUS
InstallHiiPages (
  VOID
  )
{
  EFI_STATUS                      Status;
  EFI_HII_HANDLE                  HiiHandle;
  EFI_HANDLE                      DriverHandle;

  DriverHandle = NULL;
  Status = gBS->InstallMultipleProtocolInterfaces (&DriverHandle,
                  &gEfiDevicePathProtocolGuid,
                  &mDtPlatformDxeVendorDevicePath,
                  NULL);
  if (EFI_ERROR (Status)) {
    return Status;
  }

  HiiHandle = HiiAddPackages (&gDtPlatformFormSetGuid,
                              DriverHandle,
                              DtPlatformDxeStrings,
                              DtPlatformHiiBin,
                              NULL);

  if (HiiHandle == NULL) {
    gBS->UninstallMultipleProtocolInterfaces (DriverHandle,
                  &gEfiDevicePathProtocolGuid,
                  &mDtPlatformDxeVendorDevicePath,
                  NULL);
    return EFI_OUT_OF_RESOURCES;
  }
  return EFI_SUCCESS;
}

/**
  The entry point for DtPlatformDxe driver.

  @param[in] ImageHandle     The image handle of the driver.
  @param[in] SystemTable     The system table.

  @retval EFI_ALREADY_STARTED     The driver already exists in system.
  @retval EFI_OUT_OF_RESOURCES    Fail to execute entry point due to lack of
                                  resources.
  @retval EFI_SUCCESS             All the related protocols are installed on
                                  the driver.

**/
EFI_STATUS
EFIAPI
DtPlatformDxeEntryPoint (
  IN EFI_HANDLE                   ImageHandle,
  IN EFI_SYSTEM_TABLE             *SystemTable
  )
{
  EFI_STATUS                      Status;
  DT_ACPI_VARSTORE_DATA           DtAcpiPref;
  UINTN                           BufferSize;
  VOID                            *Dtb;
  UINTN                           DtbSize;

  Dtb = NULL;
  Status = DtPlatformLoadDtb (&Dtb, &DtbSize);
  if (EFI_ERROR (Status)) {
    DEBUG ((DEBUG_WARN,
      "%a: no DTB blob could be loaded, defaulting to ACPI (Status == %r)\n",
      __FUNCTION__, Status));
    DtAcpiPref.Pref = DT_ACPI_SELECT_ACPI;
  } else {
    //
    // Get the current DT/ACPI preference from the DtAcpiPref variable.
    //
    BufferSize = sizeof (DtAcpiPref);
    Status = gRT->GetVariable(DT_ACPI_VARIABLE_NAME, &gDtPlatformFormSetGuid,
                    NULL, &BufferSize, &DtAcpiPref);
    if (EFI_ERROR (Status)) {
<<<<<<< HEAD
      DEBUG ((DEBUG_WARN, "%a: no DT/ACPI preference found, defaulting to %s\n",
        __FUNCTION__, PcdGetBool (PcdDefaultDtPref) ? L"DT" : L"ACPI"));
      DtAcpiPref.Pref = PcdGetBool (PcdDefaultDtPref) ?
                          DT_ACPI_SELECT_DT :
                          DT_ACPI_SELECT_ACPI;
=======
      DEBUG ((DEBUG_WARN, "%a: no DT/ACPI preference found, defaulting to %a\n",
        __FUNCTION__, PcdGetBool (PcdDefaultDtPref) ? "DT" : "ACPI"));
      DtAcpiPref.Pref = PcdGetBool (PcdDefaultDtPref) ? DT_ACPI_SELECT_DT
                                                      : DT_ACPI_SELECT_ACPI;
>>>>>>> cc685450
    }
  }

  if (!EFI_ERROR (Status) &&
      DtAcpiPref.Pref != DT_ACPI_SELECT_ACPI &&
      DtAcpiPref.Pref != DT_ACPI_SELECT_DT) {
<<<<<<< HEAD
    DEBUG ((DEBUG_WARN, "%a: invalid value for %s, defaulting to %s\n",
      __FUNCTION__, DT_ACPI_VARIABLE_NAME, PcdGetBool (PcdDefaultDtPref) ? L"DT" : L"ACPI"));
    DtAcpiPref.Pref = PcdGetBool (PcdDefaultDtPref) ?
                        DT_ACPI_SELECT_DT :
                        DT_ACPI_SELECT_ACPI;
=======
    DEBUG ((DEBUG_WARN, "%a: invalid value for %s, defaulting to %a\n",
      __FUNCTION__, DT_ACPI_VARIABLE_NAME,
      PcdGetBool (PcdDefaultDtPref) ? "DT" : "ACPI"));
    DtAcpiPref.Pref = PcdGetBool (PcdDefaultDtPref) ? DT_ACPI_SELECT_DT
                                                    : DT_ACPI_SELECT_ACPI;
>>>>>>> cc685450
    Status = EFI_INVALID_PARAMETER; // trigger setvar below
  }

  //
  // Write the newly selected default value back to the variable store.
  //
  if (EFI_ERROR (Status)) {
    Status = gRT->SetVariable(DT_ACPI_VARIABLE_NAME, &gDtPlatformFormSetGuid,
                    EFI_VARIABLE_NON_VOLATILE | EFI_VARIABLE_BOOTSERVICE_ACCESS,
                    sizeof (DtAcpiPref), &DtAcpiPref);
    if (EFI_ERROR (Status)) {
      goto FreeDtb;
    }
  }

  if (DtAcpiPref.Pref == DT_ACPI_SELECT_ACPI) {
    //
    // ACPI was selected: install the gEdkiiPlatformHasAcpiGuid GUID as a
    // NULL protocol to unlock dispatch of ACPI related drivers.
    //
    Status = gBS->InstallMultipleProtocolInterfaces (&ImageHandle,
                    &gEdkiiPlatformHasAcpiGuid, NULL, NULL);
    if (EFI_ERROR (Status)) {
      DEBUG ((DEBUG_ERROR,
        "%a: failed to install gEdkiiPlatformHasAcpiGuid as a protocol\n",
        __FUNCTION__));
      goto FreeDtb;
    }
  } else if (DtAcpiPref.Pref == DT_ACPI_SELECT_DT) {
    //
    // DT was selected: copy the blob into newly allocated memory and install
    // a reference to it as the FDT configuration table.
    //
    Status = gBS->InstallConfigurationTable (&gFdtTableGuid, Dtb);
    if (EFI_ERROR (Status)) {
      DEBUG ((DEBUG_ERROR, "%a: failed to install FDT configuration table\n",
        __FUNCTION__));
      goto FreeDtb;
    }
  } else {
    ASSERT (FALSE);
  }

  //
  // No point in installing the HII pages if ACPI is the only description
  // we have
  //
  if (Dtb == NULL) {
    return EFI_SUCCESS;
  }

  //
  // Note that we don't uninstall the gEdkiiPlatformHasAcpiGuid protocol nor
  // the FDT configuration table if the following call fails. While that will
  // cause loading of this driver to fail, proceeding with ACPI and DT both
  // disabled will guarantee a failed boot, and so it is better to leave them
  // installed in that case.
  //
  return InstallHiiPages ();

FreeDtb:
  if (Dtb != NULL) {
    FreePool (Dtb);
  }

  return Status;
}
<|MERGE_RESOLUTION|>--- conflicted
+++ resolved
@@ -1,224 +1,208 @@
-/** @file
-*
-*  Copyright (c) 2017, Linaro, Ltd. All rights reserved.
-*
-*  SPDX-License-Identifier: BSD-2-Clause-Patent
-*
-**/
-
-#include <Library/BaseLib.h>
-#include <Library/DebugLib.h>
-#include <Library/DevicePathLib.h>
-#include <Library/DtPlatformDtbLoaderLib.h>
-#include <Library/HiiLib.h>
-#include <Library/MemoryAllocationLib.h>
-#include <Library/UefiBootServicesTableLib.h>
-#include <Library/UefiDriverEntryPoint.h>
-#include <Library/UefiRuntimeServicesTableLib.h>
-
-#include "DtPlatformDxe.h"
-
-extern  UINT8                     DtPlatformHiiBin[];
-extern  UINT8                     DtPlatformDxeStrings[];
-
-typedef struct {
-  VENDOR_DEVICE_PATH              VendorDevicePath;
-  EFI_DEVICE_PATH_PROTOCOL        End;
-} HII_VENDOR_DEVICE_PATH;
-
-STATIC HII_VENDOR_DEVICE_PATH     mDtPlatformDxeVendorDevicePath = {
-  {
-    {
-      HARDWARE_DEVICE_PATH,
-      HW_VENDOR_DP,
-      {
-        (UINT8) (sizeof (VENDOR_DEVICE_PATH)),
-        (UINT8) ((sizeof (VENDOR_DEVICE_PATH)) >> 8)
-      }
-    },
-    DT_PLATFORM_FORMSET_GUID
-  },
-  {
-    END_DEVICE_PATH_TYPE,
-    END_ENTIRE_DEVICE_PATH_SUBTYPE,
-    {
-      (UINT8) (END_DEVICE_PATH_LENGTH),
-      (UINT8) ((END_DEVICE_PATH_LENGTH) >> 8)
-    }
-  }
-};
-
-STATIC
-EFI_STATUS
-InstallHiiPages (
-  VOID
-  )
-{
-  EFI_STATUS                      Status;
-  EFI_HII_HANDLE                  HiiHandle;
-  EFI_HANDLE                      DriverHandle;
-
-  DriverHandle = NULL;
-  Status = gBS->InstallMultipleProtocolInterfaces (&DriverHandle,
-                  &gEfiDevicePathProtocolGuid,
-                  &mDtPlatformDxeVendorDevicePath,
-                  NULL);
-  if (EFI_ERROR (Status)) {
-    return Status;
-  }
-
-  HiiHandle = HiiAddPackages (&gDtPlatformFormSetGuid,
-                              DriverHandle,
-                              DtPlatformDxeStrings,
-                              DtPlatformHiiBin,
-                              NULL);
-
-  if (HiiHandle == NULL) {
-    gBS->UninstallMultipleProtocolInterfaces (DriverHandle,
-                  &gEfiDevicePathProtocolGuid,
-                  &mDtPlatformDxeVendorDevicePath,
-                  NULL);
-    return EFI_OUT_OF_RESOURCES;
-  }
-  return EFI_SUCCESS;
-}
-
-/**
-  The entry point for DtPlatformDxe driver.
-
-  @param[in] ImageHandle     The image handle of the driver.
-  @param[in] SystemTable     The system table.
-
-  @retval EFI_ALREADY_STARTED     The driver already exists in system.
-  @retval EFI_OUT_OF_RESOURCES    Fail to execute entry point due to lack of
-                                  resources.
-  @retval EFI_SUCCESS             All the related protocols are installed on
-                                  the driver.
-
-**/
-EFI_STATUS
-EFIAPI
-DtPlatformDxeEntryPoint (
-  IN EFI_HANDLE                   ImageHandle,
-  IN EFI_SYSTEM_TABLE             *SystemTable
-  )
-{
-  EFI_STATUS                      Status;
-  DT_ACPI_VARSTORE_DATA           DtAcpiPref;
-  UINTN                           BufferSize;
-  VOID                            *Dtb;
-  UINTN                           DtbSize;
-
-  Dtb = NULL;
-  Status = DtPlatformLoadDtb (&Dtb, &DtbSize);
-  if (EFI_ERROR (Status)) {
-    DEBUG ((DEBUG_WARN,
-      "%a: no DTB blob could be loaded, defaulting to ACPI (Status == %r)\n",
-      __FUNCTION__, Status));
-    DtAcpiPref.Pref = DT_ACPI_SELECT_ACPI;
-  } else {
-    //
-    // Get the current DT/ACPI preference from the DtAcpiPref variable.
-    //
-    BufferSize = sizeof (DtAcpiPref);
-    Status = gRT->GetVariable(DT_ACPI_VARIABLE_NAME, &gDtPlatformFormSetGuid,
-                    NULL, &BufferSize, &DtAcpiPref);
-    if (EFI_ERROR (Status)) {
-<<<<<<< HEAD
-      DEBUG ((DEBUG_WARN, "%a: no DT/ACPI preference found, defaulting to %s\n",
-        __FUNCTION__, PcdGetBool (PcdDefaultDtPref) ? L"DT" : L"ACPI"));
-      DtAcpiPref.Pref = PcdGetBool (PcdDefaultDtPref) ?
-                          DT_ACPI_SELECT_DT :
-                          DT_ACPI_SELECT_ACPI;
-=======
-      DEBUG ((DEBUG_WARN, "%a: no DT/ACPI preference found, defaulting to %a\n",
-        __FUNCTION__, PcdGetBool (PcdDefaultDtPref) ? "DT" : "ACPI"));
-      DtAcpiPref.Pref = PcdGetBool (PcdDefaultDtPref) ? DT_ACPI_SELECT_DT
-                                                      : DT_ACPI_SELECT_ACPI;
->>>>>>> cc685450
-    }
-  }
-
-  if (!EFI_ERROR (Status) &&
-      DtAcpiPref.Pref != DT_ACPI_SELECT_ACPI &&
-      DtAcpiPref.Pref != DT_ACPI_SELECT_DT) {
-<<<<<<< HEAD
-    DEBUG ((DEBUG_WARN, "%a: invalid value for %s, defaulting to %s\n",
-      __FUNCTION__, DT_ACPI_VARIABLE_NAME, PcdGetBool (PcdDefaultDtPref) ? L"DT" : L"ACPI"));
-    DtAcpiPref.Pref = PcdGetBool (PcdDefaultDtPref) ?
-                        DT_ACPI_SELECT_DT :
-                        DT_ACPI_SELECT_ACPI;
-=======
-    DEBUG ((DEBUG_WARN, "%a: invalid value for %s, defaulting to %a\n",
-      __FUNCTION__, DT_ACPI_VARIABLE_NAME,
-      PcdGetBool (PcdDefaultDtPref) ? "DT" : "ACPI"));
-    DtAcpiPref.Pref = PcdGetBool (PcdDefaultDtPref) ? DT_ACPI_SELECT_DT
-                                                    : DT_ACPI_SELECT_ACPI;
->>>>>>> cc685450
-    Status = EFI_INVALID_PARAMETER; // trigger setvar below
-  }
-
-  //
-  // Write the newly selected default value back to the variable store.
-  //
-  if (EFI_ERROR (Status)) {
-    Status = gRT->SetVariable(DT_ACPI_VARIABLE_NAME, &gDtPlatformFormSetGuid,
-                    EFI_VARIABLE_NON_VOLATILE | EFI_VARIABLE_BOOTSERVICE_ACCESS,
-                    sizeof (DtAcpiPref), &DtAcpiPref);
-    if (EFI_ERROR (Status)) {
-      goto FreeDtb;
-    }
-  }
-
-  if (DtAcpiPref.Pref == DT_ACPI_SELECT_ACPI) {
-    //
-    // ACPI was selected: install the gEdkiiPlatformHasAcpiGuid GUID as a
-    // NULL protocol to unlock dispatch of ACPI related drivers.
-    //
-    Status = gBS->InstallMultipleProtocolInterfaces (&ImageHandle,
-                    &gEdkiiPlatformHasAcpiGuid, NULL, NULL);
-    if (EFI_ERROR (Status)) {
-      DEBUG ((DEBUG_ERROR,
-        "%a: failed to install gEdkiiPlatformHasAcpiGuid as a protocol\n",
-        __FUNCTION__));
-      goto FreeDtb;
-    }
-  } else if (DtAcpiPref.Pref == DT_ACPI_SELECT_DT) {
-    //
-    // DT was selected: copy the blob into newly allocated memory and install
-    // a reference to it as the FDT configuration table.
-    //
-    Status = gBS->InstallConfigurationTable (&gFdtTableGuid, Dtb);
-    if (EFI_ERROR (Status)) {
-      DEBUG ((DEBUG_ERROR, "%a: failed to install FDT configuration table\n",
-        __FUNCTION__));
-      goto FreeDtb;
-    }
-  } else {
-    ASSERT (FALSE);
-  }
-
-  //
-  // No point in installing the HII pages if ACPI is the only description
-  // we have
-  //
-  if (Dtb == NULL) {
-    return EFI_SUCCESS;
-  }
-
-  //
-  // Note that we don't uninstall the gEdkiiPlatformHasAcpiGuid protocol nor
-  // the FDT configuration table if the following call fails. While that will
-  // cause loading of this driver to fail, proceeding with ACPI and DT both
-  // disabled will guarantee a failed boot, and so it is better to leave them
-  // installed in that case.
-  //
-  return InstallHiiPages ();
-
-FreeDtb:
-  if (Dtb != NULL) {
-    FreePool (Dtb);
-  }
-
-  return Status;
-}
+/** @file
+*
+*  Copyright (c) 2017, Linaro, Ltd. All rights reserved.
+*
+*  SPDX-License-Identifier: BSD-2-Clause-Patent
+*
+**/
+
+#include <Library/BaseLib.h>
+#include <Library/DebugLib.h>
+#include <Library/DevicePathLib.h>
+#include <Library/DtPlatformDtbLoaderLib.h>
+#include <Library/HiiLib.h>
+#include <Library/MemoryAllocationLib.h>
+#include <Library/UefiBootServicesTableLib.h>
+#include <Library/UefiDriverEntryPoint.h>
+#include <Library/UefiRuntimeServicesTableLib.h>
+
+#include "DtPlatformDxe.h"
+
+extern  UINT8                     DtPlatformHiiBin[];
+extern  UINT8                     DtPlatformDxeStrings[];
+
+typedef struct {
+  VENDOR_DEVICE_PATH              VendorDevicePath;
+  EFI_DEVICE_PATH_PROTOCOL        End;
+} HII_VENDOR_DEVICE_PATH;
+
+STATIC HII_VENDOR_DEVICE_PATH     mDtPlatformDxeVendorDevicePath = {
+  {
+    {
+      HARDWARE_DEVICE_PATH,
+      HW_VENDOR_DP,
+      {
+        (UINT8) (sizeof (VENDOR_DEVICE_PATH)),
+        (UINT8) ((sizeof (VENDOR_DEVICE_PATH)) >> 8)
+      }
+    },
+    DT_PLATFORM_FORMSET_GUID
+  },
+  {
+    END_DEVICE_PATH_TYPE,
+    END_ENTIRE_DEVICE_PATH_SUBTYPE,
+    {
+      (UINT8) (END_DEVICE_PATH_LENGTH),
+      (UINT8) ((END_DEVICE_PATH_LENGTH) >> 8)
+    }
+  }
+};
+
+STATIC
+EFI_STATUS
+InstallHiiPages (
+  VOID
+  )
+{
+  EFI_STATUS                      Status;
+  EFI_HII_HANDLE                  HiiHandle;
+  EFI_HANDLE                      DriverHandle;
+
+  DriverHandle = NULL;
+  Status = gBS->InstallMultipleProtocolInterfaces (&DriverHandle,
+                  &gEfiDevicePathProtocolGuid,
+                  &mDtPlatformDxeVendorDevicePath,
+                  NULL);
+  if (EFI_ERROR (Status)) {
+    return Status;
+  }
+
+  HiiHandle = HiiAddPackages (&gDtPlatformFormSetGuid,
+                              DriverHandle,
+                              DtPlatformDxeStrings,
+                              DtPlatformHiiBin,
+                              NULL);
+
+  if (HiiHandle == NULL) {
+    gBS->UninstallMultipleProtocolInterfaces (DriverHandle,
+                  &gEfiDevicePathProtocolGuid,
+                  &mDtPlatformDxeVendorDevicePath,
+                  NULL);
+    return EFI_OUT_OF_RESOURCES;
+  }
+  return EFI_SUCCESS;
+}
+
+/**
+  The entry point for DtPlatformDxe driver.
+
+  @param[in] ImageHandle     The image handle of the driver.
+  @param[in] SystemTable     The system table.
+
+  @retval EFI_ALREADY_STARTED     The driver already exists in system.
+  @retval EFI_OUT_OF_RESOURCES    Fail to execute entry point due to lack of
+                                  resources.
+  @retval EFI_SUCCESS             All the related protocols are installed on
+                                  the driver.
+
+**/
+EFI_STATUS
+EFIAPI
+DtPlatformDxeEntryPoint (
+  IN EFI_HANDLE                   ImageHandle,
+  IN EFI_SYSTEM_TABLE             *SystemTable
+  )
+{
+  EFI_STATUS                      Status;
+  DT_ACPI_VARSTORE_DATA           DtAcpiPref;
+  UINTN                           BufferSize;
+  VOID                            *Dtb;
+  UINTN                           DtbSize;
+
+  Dtb = NULL;
+  Status = DtPlatformLoadDtb (&Dtb, &DtbSize);
+  if (EFI_ERROR (Status)) {
+    DEBUG ((DEBUG_WARN,
+      "%a: no DTB blob could be loaded, defaulting to ACPI (Status == %r)\n",
+      __FUNCTION__, Status));
+    DtAcpiPref.Pref = DT_ACPI_SELECT_ACPI;
+  } else {
+    //
+    // Get the current DT/ACPI preference from the DtAcpiPref variable.
+    //
+    BufferSize = sizeof (DtAcpiPref);
+    Status = gRT->GetVariable(DT_ACPI_VARIABLE_NAME, &gDtPlatformFormSetGuid,
+                    NULL, &BufferSize, &DtAcpiPref);
+    if (EFI_ERROR (Status)) {
+      DEBUG ((DEBUG_WARN, "%a: no DT/ACPI preference found, defaulting to %a\n",
+        __FUNCTION__, PcdGetBool (PcdDefaultDtPref) ? "DT" : "ACPI"));
+      DtAcpiPref.Pref = PcdGetBool (PcdDefaultDtPref) ? DT_ACPI_SELECT_DT
+                                                      : DT_ACPI_SELECT_ACPI;
+    }
+  }
+
+  if (!EFI_ERROR (Status) &&
+      DtAcpiPref.Pref != DT_ACPI_SELECT_ACPI &&
+      DtAcpiPref.Pref != DT_ACPI_SELECT_DT) {
+    DEBUG ((DEBUG_WARN, "%a: invalid value for %s, defaulting to %a\n",
+      __FUNCTION__, DT_ACPI_VARIABLE_NAME,
+      PcdGetBool (PcdDefaultDtPref) ? "DT" : "ACPI"));
+    DtAcpiPref.Pref = PcdGetBool (PcdDefaultDtPref) ? DT_ACPI_SELECT_DT
+                                                    : DT_ACPI_SELECT_ACPI;
+    Status = EFI_INVALID_PARAMETER; // trigger setvar below
+  }
+
+  //
+  // Write the newly selected default value back to the variable store.
+  //
+  if (EFI_ERROR (Status)) {
+    Status = gRT->SetVariable(DT_ACPI_VARIABLE_NAME, &gDtPlatformFormSetGuid,
+                    EFI_VARIABLE_NON_VOLATILE | EFI_VARIABLE_BOOTSERVICE_ACCESS,
+                    sizeof (DtAcpiPref), &DtAcpiPref);
+    if (EFI_ERROR (Status)) {
+      goto FreeDtb;
+    }
+  }
+
+  if (DtAcpiPref.Pref == DT_ACPI_SELECT_ACPI) {
+    //
+    // ACPI was selected: install the gEdkiiPlatformHasAcpiGuid GUID as a
+    // NULL protocol to unlock dispatch of ACPI related drivers.
+    //
+    Status = gBS->InstallMultipleProtocolInterfaces (&ImageHandle,
+                    &gEdkiiPlatformHasAcpiGuid, NULL, NULL);
+    if (EFI_ERROR (Status)) {
+      DEBUG ((DEBUG_ERROR,
+        "%a: failed to install gEdkiiPlatformHasAcpiGuid as a protocol\n",
+        __FUNCTION__));
+      goto FreeDtb;
+    }
+  } else if (DtAcpiPref.Pref == DT_ACPI_SELECT_DT) {
+    //
+    // DT was selected: copy the blob into newly allocated memory and install
+    // a reference to it as the FDT configuration table.
+    //
+    Status = gBS->InstallConfigurationTable (&gFdtTableGuid, Dtb);
+    if (EFI_ERROR (Status)) {
+      DEBUG ((DEBUG_ERROR, "%a: failed to install FDT configuration table\n",
+        __FUNCTION__));
+      goto FreeDtb;
+    }
+  } else {
+    ASSERT (FALSE);
+  }
+
+  //
+  // No point in installing the HII pages if ACPI is the only description
+  // we have
+  //
+  if (Dtb == NULL) {
+    return EFI_SUCCESS;
+  }
+
+  //
+  // Note that we don't uninstall the gEdkiiPlatformHasAcpiGuid protocol nor
+  // the FDT configuration table if the following call fails. While that will
+  // cause loading of this driver to fail, proceeding with ACPI and DT both
+  // disabled will guarantee a failed boot, and so it is better to leave them
+  // installed in that case.
+  //
+  return InstallHiiPages ();
+
+FreeDtb:
+  if (Dtb != NULL) {
+    FreePool (Dtb);
+  }
+
+  return Status;
+}